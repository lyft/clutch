<!DOCTYPE html>
<html lang="en">
  <head>
    <meta charset="utf-8" />
    <link rel="icon" href="%PUBLIC_URL%/icon.svg" />
    <link rel="shortcut icon" href="%PUBLIC_URL%/favicon.ico" />
    <link rel="preconnect" href="https://fonts.gstatic.com" />
    <link href="https://fonts.googleapis.com/css2?family=Roboto:wght@300;400;500;700&display=swap" rel="stylesheet" />
    <meta name="viewport" content="width=device-width, initial-scale=1" />
    <meta name="theme-color" content="#000000" />
    <meta
      name="description"
      content="Clutch will assist you in safely modifying resources."
    />
    <link rel="manifest" href="%PUBLIC_URL%/manifest.json" crossorigin="use-credentials"/>
    <!--
      %PUBLIC_URL% will be replaced with the URL of the `public` folder during the build.
      Only files inside the `public` folder can be referenced from the HTML.
    -->
    <title>clutch</title>
<<<<<<< HEAD

    <!-- Global site tag (gtag.js) - Google Analytics -->
    <script async src="https://www.googletagmanager.com/gtag/js?id=%REACT_APP_GA_TRACKING_ID%"></script>
    <script>
      if ('%NODE_ENV%' !== 'development') {
        window.dataLayer = window.dataLayer || [];
        function gtag() {
          dataLayer.push(arguments);
        }
        gtag('js', new Date());
        gtag('config', '%REACT_APP_GA_TRACKING_ID%');
        let additionalGATags = '%REACT_APP_GA_ADDL_TRACKING_IDS%'.split(',');
        additionalGATags.forEach(tag => gtag('config', tag));
      }
    </script>
    <!-- End Google Analytics -->
=======
>>>>>>> 429acf3f
  </head>
  <body>
    <noscript>You need to enable JavaScript to run this app.</noscript>
    <div id="root"></div>
  </body>
</html><|MERGE_RESOLUTION|>--- conflicted
+++ resolved
@@ -18,7 +18,6 @@
       Only files inside the `public` folder can be referenced from the HTML.
     -->
     <title>clutch</title>
-<<<<<<< HEAD
 
     <!-- Global site tag (gtag.js) - Google Analytics -->
     <script async src="https://www.googletagmanager.com/gtag/js?id=%REACT_APP_GA_TRACKING_ID%"></script>
@@ -29,14 +28,12 @@
           dataLayer.push(arguments);
         }
         gtag('js', new Date());
-        gtag('config', '%REACT_APP_GA_TRACKING_ID%');
-        let additionalGATags = '%REACT_APP_GA_ADDL_TRACKING_IDS%'.split(',');
+        gtag('config', '%REACT_APP_GOOGLE_ANALYTICS_DEFAULT_TAG%');
+        let additionalGATags = '%REACT_APP_GOOGLE_ANALYTICS_SUPPL_TAGS%'.split(',');
         additionalGATags.forEach(tag => gtag('config', tag));
       }
     </script>
     <!-- End Google Analytics -->
-=======
->>>>>>> 429acf3f
   </head>
   <body>
     <noscript>You need to enable JavaScript to run this app.</noscript>
