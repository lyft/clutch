--- conflicted
+++ resolved
@@ -60,12 +60,7 @@
     ]
   },
   "devDependencies": {
-<<<<<<< HEAD
-    "@babel/core": "^7.9.0",
-=======
     "@babel/core": "^7.16.0",
-    "@material-ui/core": "^4.11.4",
->>>>>>> 7ea24b90
     "@storybook/addon-a11y": "^6.2.9",
     "@storybook/addon-actions": "^6.3.0-alpha.45",
     "@storybook/addon-essentials": "^6.3.0-alpha.45",
