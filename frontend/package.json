--- conflicted
+++ resolved
@@ -38,30 +38,17 @@
     "lint:packages:fix": "sort-package-json package.json api/package.json {packages,workflows}/*/package.json",
     "nuke": "PROJECT_CWD=$PWD npm run --silent node_modules:nuke --workspace=@clutch-sh/tools",
     "package": "func() { yarn workspace @clutch-sh/\"$@\"; }; func",
-<<<<<<< HEAD
     "publishBeta": "yarn compile && yarn workspaces foreach -Ai run publishBeta",
     "register-workflows": "yarn workspace @clutch-sh/app run register-workflows",
     "start": "yarn run clean && yarn run register-workflows && yarn run buildWatch",
     "storybook": "rm -rf node_modules/.cache/storybook/ && storybook dev --disable-telemetry -p 6006 -h localhost",
     "storybook:build": "NODE_OPTIONS=--max_old_space_size=4096 storybook build -o netlify/storybook-static",
-    "test": "yarn workspaces foreach -Ap -j unlimited run test",
-    "test:coverage": "yarn workspaces foreach -Ap -j unlimited run test:coverage",
+    "test": "yarn workspaces foreach -Ap -j unlimited run test --silent",
+    "test:coverage": "yarn workspaces foreach -Ap -j unlimited run test:coverage --silent",
     "test:e2e": "yarn workspaces foreach -Ap -j unlimited run test:e2e",
     "test:licenses": "yarn node license-linter.js",
     "test:update": "yarn run test -u",
     "test:watch": "yarn workspaces foreach -Aip -j unlimited run test:watch"
-=======
-    "publishBeta": "lerna run compile && lerna run publishBeta --no-bail",
-    "start": "yarn clean && yarn compile:watch & FORCE_COLOR=true yarn workspace @clutch-sh/app start | cat",
-    "storybook": "rm -rf node_modules/.cache/storybook/ && start-storybook --disable-telemetry -p 6006 -h localhost",
-    "storybook:build": "NODE_OPTIONS=--max_old_space_size=4096 build-storybook --no-dll -o netlify/storybook-static",
-    "test": "lerna run test --stream --no-bail -- --silent",
-    "test:coverage": "lerna run test:coverage --stream --no-bail -- --silent",
-    "test:e2e": "lerna run test:e2e --stream --no-bail --",
-    "test:licenses": "node license-linter.js",
-    "test:update": "yarn test:coverage -u",
-    "test:watch": "lerna run test:watch --parallel"
->>>>>>> 4f338cad
   },
   "browserslist": {
     "production": [
