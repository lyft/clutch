--- conflicted
+++ resolved
@@ -37,13 +37,9 @@
     "lint:packages:fix": "sort-package-json package.json packages/**/package.json",
     "package": "func() { yarn workspace @clutch-sh/\"$@\"; }; func",
     "publishBeta": "lerna run compile && lerna run publishBeta --no-bail",
-<<<<<<< HEAD
-    "start": "yarn compile:watch & yarn workspace @clutch-sh/app start",
+    "start": "yarn compile:watch & FORCE_COLOR=true yarn workspace @clutch-sh/app start | cat",
     "storybook": "start-storybook -p 6006",
     "storybook:build": "build-storybook --no-dll",
-=======
-    "start": "yarn compile:watch & FORCE_COLOR=true yarn workspace @clutch-sh/app start | cat",
->>>>>>> caec526a
     "test": "lerna run test --stream --no-bail --",
     "test:coverage": "lerna run test:coverage --stream --no-bail --",
     "test:e2e": "lerna run test:e2e",
