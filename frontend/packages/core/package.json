--- conflicted
+++ resolved
@@ -32,13 +32,8 @@
     "@hookform/devtools": "^2.2.1",
     "@hookform/resolvers": "2.0.0-beta.3",
     "@material-ui/core": "^4.11.4",
-<<<<<<< HEAD
-    "@material-ui/icons": "^4.9.1",
-    "@material-ui/lab": "^4.0.0-alpha.43",
-=======
     "@material-ui/icons": "^4.11.2",
     "@material-ui/lab": "^4.0.0-alpha.58",
->>>>>>> 441d44e7
     "@material-ui/styles": "^4.11.4",
     "axios": "^0.21.1",
     "history": "^5.0.0",
