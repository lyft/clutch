import { Alert } from "./alert";
import Error from "./error";
import Hint from "./hint";
import { Note, NotePanel } from "./note";
import Warning from "./warning";

<<<<<<< HEAD
export { CompressedError, Error, Hint, Note, NotePanel, Warning };
export type { NoteConfig } from "./note";
=======
export type { NoteConfig } from "./note";
export { Alert, Error, Hint, Note, NotePanel, Warning };
>>>>>>> 83c47c8a
<|MERGE_RESOLUTION|>--- conflicted
+++ resolved
@@ -4,10 +4,5 @@
 import { Note, NotePanel } from "./note";
 import Warning from "./warning";
 
-<<<<<<< HEAD
-export { CompressedError, Error, Hint, Note, NotePanel, Warning };
 export type { NoteConfig } from "./note";
-=======
-export type { NoteConfig } from "./note";
-export { Alert, Error, Hint, Note, NotePanel, Warning };
->>>>>>> 83c47c8a
+export { Alert, Error, Hint, Note, NotePanel, Warning };