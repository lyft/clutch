--- conflicted
+++ resolved
@@ -2,11 +2,7 @@
 import { BaseWorkflowProps, WorkflowConfiguration } from "./AppProvider/workflow";
 import CheckboxPanel from "./Input/checkbox";
 import { RadioGroup } from "./Input/radio-group";
-<<<<<<< HEAD
-import Select from "./Input/select";
-=======
 import { Select } from "./Input/select";
->>>>>>> daba8201
 import { TextField } from "./Input/text-field";
 import ClutchApp from "./AppProvider";
 import { Button, ButtonGroup, ButtonProps, ClipboardButton } from "./button";
