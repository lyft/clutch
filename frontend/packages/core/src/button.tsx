<<<<<<< HEAD
import React from "react";
=======
import * as React from "react";
>>>>>>> b68ba5f2
import styled from "@emotion/styled";
import type { ButtonProps as MuiButtonProps, GridJustification } from "@material-ui/core";
import { Button as MuiButton, Grid, IconButton } from "@material-ui/core";
import CheckCircleOutlinedIcon from "@material-ui/icons/CheckCircleOutlined";
import FileCopyOutlinedIcon from "@material-ui/icons/FileCopyOutlined";

const COLORS = {
  neutral: {
    background: {
      primary: "#FFFFFF",
<<<<<<< HEAD
      hover: "#EFF0F2",
=======
      hover: "#E7E7EA",
>>>>>>> b68ba5f2
      active: "#CFD3D7",
      disabled: "#FFFFFF",
    },
    font: "#0D1030",
  },
  primary: {
    background: {
      primary: "#3548D4",
<<<<<<< HEAD
      hover: "#7680E8",
      active: "#1B31C6",
      disabled: "#7680E8",
=======
      hover: "#2D3DB4",
      active: "#2938A5",
      disabled: "#E7E7EA",
>>>>>>> b68ba5f2
    },
    font: "#FFFFFF",
  },
  danger: {
    background: {
      primary: "#DB3615",
<<<<<<< HEAD
      hover: "#FF6441",
      active: "#E32E11",
      disabled: "#FF3E1C",
=======
      hover: "#BA2E12",
      active: "#AB2A10",
      disabled: "#F1B3A6",
>>>>>>> b68ba5f2
    },
    font: "#FFFFFF",
  },
};

const StyledButton = styled(MuiButton)(
  {
    borderRadius: "4px",
<<<<<<< HEAD
    fontWeight: 700,
    textTransform: "none",
    padding: "0.875rem 2rem",
=======
    fontWeight: 500,
    lineHeight: "20px",
    fontSize: "16px",
    textTransform: "none",
    height: "48px",
    padding: "14px 32px",
>>>>>>> b68ba5f2
    margin: "2rem .875rem",
  },
  props => ({
    color: props["data-color"].font,
    backgroundColor: props["data-color"].background.primary,
    "&:hover": {
      backgroundColor: props["data-color"].background.hover,
    },
    "&:active": {
      backgroundColor: props["data-color"].background.active,
    },
    "&:disabled": {
      color: props["data-color"].font,
      backgroundColor: props["data-color"].background.disabled,
      opacity: "0.38",
    },
  })
);

const OutlinedButton = styled(StyledButton)({
  border: "1px solid #0D1030",
<<<<<<< HEAD
=======
  "&.Mui-disabled": {
    borderColor: "rgba(13, 16, 48, 0.1)",
  },
>>>>>>> b68ba5f2
});

export interface ButtonProps
  extends Pick<MuiButtonProps, "disabled" | "endIcon" | "onClick" | "startIcon" | "type"> {
  // Case-sensitive button text.
  text: string;
  // Provides feedback to the user in regards to the action of the button.
  variant?: "neutral" | "primary" | "danger" | "destructive";
}

/**
 * A button with default themes based on use case.
 */
const Button: React.FC<ButtonProps> = ({ text, variant = "primary", ...props }) => {
  const color = variant === "destructive" ? "danger" : variant;

  const ButtonVariant = variant === "neutral" ? OutlinedButton : StyledButton;
  return (
    <ButtonVariant variant="contained" disableElevation data-color={COLORS[color]} {...props}>
      {text}
    </ButtonVariant>
  );
};

export interface ButtonGroupProps {
  buttons: ButtonProps[];
  justify?: GridJustification;
}

const ButtonGroup: React.FC<ButtonGroupProps> = ({ buttons, justify = "center" }) => (
  <Grid container justify={justify}>
    {buttons.map(button => (
      <Button key={button.text} {...button} />
    ))}
  </Grid>
);

export interface ClipboardButtonProps {
  primary?: boolean;
  size?: "small" | "medium";
  text: string;
}

// ClipboardButton is a button that copies text to the clipboard and briefly displays a checkmark
// after being clicked to let the user know that clicking actually did something and sent the
// provided value to the clipboard.
const ClipboardButton: React.FC<ClipboardButtonProps> = ({
  text,
  primary = false,
  size = "small",
  ...props
}) => {
  const [clicked, setClicked] = React.useState(false);
  React.useEffect(() => {
    if (clicked) {
      const ticker = setTimeout(() => {
        setClicked(false);
      }, 1000);
      return () => clearTimeout(ticker);
    }

    return () => {};
  }, [clicked]);

  return (
    <IconButton
      color={primary ? "primary" : "secondary"}
      onClick={() => {
        setClicked(true);
        navigator.clipboard.writeText(text);
      }}
      size={size}
      {...props}
    >
      {clicked ? <CheckCircleOutlinedIcon /> : <FileCopyOutlinedIcon />}
    </IconButton>
  );
};

export { Button, ButtonGroup, ClipboardButton };<|MERGE_RESOLUTION|>--- conflicted
+++ resolved
@@ -1,8 +1,4 @@
-<<<<<<< HEAD
-import React from "react";
-=======
 import * as React from "react";
->>>>>>> b68ba5f2
 import styled from "@emotion/styled";
 import type { ButtonProps as MuiButtonProps, GridJustification } from "@material-ui/core";
 import { Button as MuiButton, Grid, IconButton } from "@material-ui/core";
@@ -13,11 +9,7 @@
   neutral: {
     background: {
       primary: "#FFFFFF",
-<<<<<<< HEAD
-      hover: "#EFF0F2",
-=======
       hover: "#E7E7EA",
->>>>>>> b68ba5f2
       active: "#CFD3D7",
       disabled: "#FFFFFF",
     },
@@ -26,30 +18,18 @@
   primary: {
     background: {
       primary: "#3548D4",
-<<<<<<< HEAD
-      hover: "#7680E8",
-      active: "#1B31C6",
-      disabled: "#7680E8",
-=======
       hover: "#2D3DB4",
       active: "#2938A5",
       disabled: "#E7E7EA",
->>>>>>> b68ba5f2
     },
     font: "#FFFFFF",
   },
   danger: {
     background: {
       primary: "#DB3615",
-<<<<<<< HEAD
-      hover: "#FF6441",
-      active: "#E32E11",
-      disabled: "#FF3E1C",
-=======
       hover: "#BA2E12",
       active: "#AB2A10",
       disabled: "#F1B3A6",
->>>>>>> b68ba5f2
     },
     font: "#FFFFFF",
   },
@@ -58,18 +38,12 @@
 const StyledButton = styled(MuiButton)(
   {
     borderRadius: "4px",
-<<<<<<< HEAD
-    fontWeight: 700,
-    textTransform: "none",
-    padding: "0.875rem 2rem",
-=======
     fontWeight: 500,
     lineHeight: "20px",
     fontSize: "16px",
     textTransform: "none",
     height: "48px",
     padding: "14px 32px",
->>>>>>> b68ba5f2
     margin: "2rem .875rem",
   },
   props => ({
@@ -91,12 +65,9 @@
 
 const OutlinedButton = styled(StyledButton)({
   border: "1px solid #0D1030",
-<<<<<<< HEAD
-=======
   "&.Mui-disabled": {
     borderColor: "rgba(13, 16, 48, 0.1)",
   },
->>>>>>> b68ba5f2
 });
 
 export interface ButtonProps
