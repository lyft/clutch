import * as React from "react";
import styled from "@emotion/styled";
import type { ButtonProps as MuiButtonProps, GridJustification } from "@material-ui/core";
import { Button as MuiButton, Grid, IconButton } from "@material-ui/core";
import CheckCircleOutlinedIcon from "@material-ui/icons/CheckCircleOutlined";
import FileCopyOutlinedIcon from "@material-ui/icons/FileCopyOutlined";

const COLORS = {
  neutral: {
    background: {
      primary: "#FFFFFF",
      hover: "#E7E7EA",
      active: "#CFD3D7",
      disabled: "#FFFFFF",
    },
    font: "#0D1030",
  },
  primary: {
    background: {
      primary: "#3548D4",
      hover: "#2D3DB4",
      active: "#2938A5",
      disabled: "#E7E7EA",
    },
    font: "#FFFFFF",
  },
  danger: {
    background: {
      primary: "#DB3615",
      hover: "#BA2E12",
      active: "#AB2A10",
      disabled: "#F1B3A6",
    },
    font: "#FFFFFF",
  },
};

const StyledButton = styled(MuiButton)(
  {
    borderRadius: "4px",
    fontWeight: 500,
    lineHeight: "20px",
    fontSize: "16px",
    textTransform: "none",
<<<<<<< HEAD
    margin: "16px 8px",
    padding: "14px 32px",
=======
    height: "48px",
    padding: "14px 32px",
    margin: "2rem .875rem",
>>>>>>> b68ba5f2
  },
  props => ({
    color: props["data-color"].font,
    backgroundColor: props["data-color"].background.primary,
    "&:hover": {
      backgroundColor: props["data-color"].background.hover,
    },
    "&:active": {
      backgroundColor: props["data-color"].background.active,
    },
    "&:disabled": {
      color: props["data-color"].font,
      backgroundColor: props["data-color"].background.disabled,
      opacity: "0.38",
    },
  })
);

const OutlinedButton = styled(StyledButton)({
  border: "1px solid #0D1030",
  "&.Mui-disabled": {
    borderColor: "rgba(13, 16, 48, 0.1)",
  },
});

export interface ButtonProps
  extends Pick<MuiButtonProps, "disabled" | "endIcon" | "onClick" | "startIcon" | "type"> {
  // Case-sensitive button text.
  text: string;
  // Provides feedback to the user in regards to the action of the button.
  variant?: "neutral" | "primary" | "danger" | "destructive";
}

/**
 * A button with default themes based on use case.
 */
const Button: React.FC<ButtonProps> = ({ text, variant = "primary", ...props }) => {
  const color = variant === "destructive" ? "danger" : variant;

  const ButtonVariant = variant === "neutral" ? OutlinedButton : StyledButton;
  return (
    <ButtonVariant variant="contained" disableElevation data-color={COLORS[color]} {...props}>
      {text}
    </ButtonVariant>
  );
};

export interface ButtonGroupProps {
  buttons: ButtonProps[];
  justify?: GridJustification;
}

const ButtonGroup: React.FC<ButtonGroupProps> = ({ buttons, justify = "center" }) => (
  <Grid container justify={justify}>
    {buttons.map(button => (
      <Button key={button.text} {...button} />
    ))}
  </Grid>
);

export interface ClipboardButtonProps {
  primary?: boolean;
  size?: "small" | "medium";
  text: string;
}

// ClipboardButton is a button that copies text to the clipboard and briefly displays a checkmark
// after being clicked to let the user know that clicking actually did something and sent the
// provided value to the clipboard.
const ClipboardButton: React.FC<ClipboardButtonProps> = ({
  text,
  primary = false,
  size = "small",
  ...props
}) => {
  const [clicked, setClicked] = React.useState(false);
  React.useEffect(() => {
    if (clicked) {
      const ticker = setTimeout(() => {
        setClicked(false);
      }, 1000);
      return () => clearTimeout(ticker);
    }

    return () => {};
  }, [clicked]);

  return (
    <IconButton
      color={primary ? "primary" : "secondary"}
      onClick={() => {
        setClicked(true);
        navigator.clipboard.writeText(text);
      }}
      size={size}
      {...props}
    >
      {clicked ? <CheckCircleOutlinedIcon /> : <FileCopyOutlinedIcon />}
    </IconButton>
  );
};

export { Button, ButtonGroup, ClipboardButton };<|MERGE_RESOLUTION|>--- conflicted
+++ resolved
@@ -42,14 +42,9 @@
     lineHeight: "20px",
     fontSize: "16px",
     textTransform: "none",
-<<<<<<< HEAD
-    margin: "16px 8px",
-    padding: "14px 32px",
-=======
     height: "48px",
     padding: "14px 32px",
     margin: "2rem .875rem",
->>>>>>> b68ba5f2
   },
   props => ({
     color: props["data-color"].font,
