--- conflicted
+++ resolved
@@ -1,22 +1,12 @@
 import * as React from "react";
 import styled from "@emotion/styled";
-<<<<<<< HEAD
-import type { CardContentProps as MuiCardContentProps } from "@material-ui/core";
-=======
-import type { CardHeaderProps as MuiCardHeaderProps } from "@material-ui/core";
->>>>>>> 22a58414
 import {
   Avatar,
   Card as MuiCard,
   CardActionArea,
   CardActionAreaProps,
-<<<<<<< HEAD
-  CardContent as MuiCardContent,
   Divider,
   Grid,
-=======
-  CardHeader as MuiCardHeader,
->>>>>>> 22a58414
 } from "@material-ui/core";
 import type { SpacingProps as MuiSpacingProps } from "@material-ui/system";
 import { spacing } from "@material-ui/system";
@@ -80,7 +70,6 @@
   title: React.ReactNode;
 }
 
-<<<<<<< HEAD
 // TODO: do we want to move the sections into the Dash card and keep this core card with just avatar and title
 const CardHeader = ({ avatar, children, title, sections }: CardHeaderProps) => {
   return (
@@ -89,7 +78,7 @@
         {/* TODO: use avatar component per design doc */}
         <StyledCardHeaderAvater>{avatar}</StyledCardHeaderAvater>
         <Grid item xs>
-          <StyledTypography variant="h4">{title}</StyledTypography>
+          <Typography variant="h4">{title}</Typography>
         </Grid>
         {sections?.length > 0 &&
           sections.map(section => (
@@ -106,21 +95,6 @@
     </StyledCardHeaderContainer>
   );
 };
-=======
-const CardHeader = ({ avatar, children, title }: CardHeaderProps) => (
-  <StyledCardHeaderContainer>
-    <MuiCardHeader
-      style={{
-        padding: "16px",
-      }}
-      disableTypography
-      avatar={avatar}
-      title={<Typography variant="h3">{title}</Typography>}
-    />
-    {children}
-  </StyledCardHeaderContainer>
-);
->>>>>>> 22a58414
 
 // Material UI Spacing system supports many props https://material-ui.com/system/spacing/#api
 // We can add more to this list as use cases arise
