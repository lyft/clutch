--- conflicted
+++ resolved
@@ -294,23 +294,14 @@
         renderOption={(option: AutocompleteResultProps) => (
           <AutocompleteResult id={option.id} label={option.label} />
         )}
-<<<<<<< HEAD
         defaultValue={{ id: defaultVal, label: defaultVal }}
+        value={value}
         onSelectCapture={e => {
           if (formValidation !== undefined) {
             formValidation.onChange(e);
           }
           changeCallback(e as React.ChangeEvent<HTMLInputElement | HTMLTextAreaElement>);
         }}
-=======
-        onSelectCapture={e => {
-          if (onChange) {
-            onChange(e as React.ChangeEvent<HTMLInputElement | HTMLTextAreaElement>);
-          }
-        }}
-        defaultValue={{ id: defaultVal, label: defaultVal }}
-        value={value}
->>>>>>> 90d61181
         renderInput={inputProps => (
           <StyledTextField
             {...inputProps}
