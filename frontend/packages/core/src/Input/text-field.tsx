--- conflicted
+++ resolved
@@ -192,11 +192,8 @@
   endAdornment,
   autocompleteCallback,
   defaultValue,
-<<<<<<< HEAD
   autocompleteFullWidth = true,
-=======
   value,
->>>>>>> d7e3f6d8
   ...props
 }: TextFieldProps) => {
   const onKeyDown = (
