--- conflicted
+++ resolved
@@ -252,11 +252,8 @@
   name: string;
   options: SelectOption[];
   onChange?: (value: string) => void;
-<<<<<<< HEAD
   variant?: MuiSelectProps["variant"];
-=======
   noDefault?: boolean;
->>>>>>> e14238ab
 }
 
 const Select = ({
@@ -269,11 +266,8 @@
   options,
   onChange,
   value,
-<<<<<<< HEAD
   variant = "outlined",
-=======
   noDefault,
->>>>>>> e14238ab
 }: SelectProps) => {
   const theme = useTheme();
   // Flattens all options and sub grouped options for easier retrieval
