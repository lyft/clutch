import React from "react";
import { matchers } from "@emotion/jest";
import { shallow } from "enzyme";

import contextValues from "../../Contexts/tests/testContext";
import { client } from "../../Network";
import NPSFeedback, { defaults } from "../feedback";
import { generateFeedbackTypes } from "../header";

// Adds the custom matchers provided by '@emotion/jest'
expect.extend(matchers);

const feedbackTypes = generateFeedbackTypes(contextValues.workflows);

describe("<NPSFeedback />", () => {
  const defaultResult = {
    prompt: "Test Prompt",
    freeformPrompt: "Test Freeform",
    ratingLabels: [
      {
        emoji: "SAD",
        label: "bad",
      },
      {
        emoji: "NEUTRAL",
        label: "ok",
      },
      {
        emoji: "HAPPY",
        label: "great",
      },
    ],
  };

  const clickEmoji = wrapper => {
    wrapper.find("EmojiRatings").dive().find("Styled(Component)").first().prop("onClick")(null);

    wrapper.update();
  };

  describe("basic functionality", () => {
    describe("api success", () => {
      let wrapper;
      let useEffect;
      let spy;
      const mockUseEffect = () => {
        useEffect.mockImplementationOnce(f => f());
      };
      beforeEach(() => {
        useEffect = jest.spyOn(React, "useEffect");
        mockUseEffect();
        spy = jest.spyOn(client, "post").mockReturnValue(
          new Promise((resolve, reject) => {
            resolve({
              data: {
                originSurvey: {
                  WIZARD: defaultResult,
                  HEADER: defaultResult,
                },
              },
            });
          })
        );
        wrapper = shallow(<NPSFeedback origin="WIZARD" />);
      });
      afterEach(() => {
        wrapper.unmount();
        spy.mockClear();
      });
      it("renders survey text prompt", () => {
        expect(wrapper.find({ item: true }).at(0).find("Typography").childAt(0).text()).toEqual(
          defaultResult.prompt
        );
      });
      it("renders emojis to <EmojiRatings />", () => {
        expect(wrapper.find("EmojiRatings").prop("ratings")).toEqual(defaultResult.ratingLabels);
      });
      it("renders text placeholder", () => {
        clickEmoji(wrapper);
        expect(wrapper.find("Styled(TextField)").prop("placeholder")).toEqual(
          defaultResult.freeformPrompt
        );
      });
      it("displays a successful submission alert after submit", () => {
        wrapper.find("form").prop("onSubmit")(null);
        wrapper.update();
        const alert = wrapper.find("FeedbackAlert");
        expect(alert).toBeDefined();
        expect(alert.dive().find("Typography").childAt(0).text()).toEqual(
          "Thank you for your feedback!"
        );
      });
      it("sends feedback upon emoji selection change", () => {
        mockUseEffect();
        spy.mockClear();
        expect(spy).not.toHaveBeenCalled();
        expect(spy).toHaveBeenCalledTimes(0);
        clickEmoji(wrapper);
        expect(spy).toHaveBeenCalled();
        expect(spy).toHaveBeenCalledTimes(1);
      });
    });
    describe("api failure", () => {
      let wrapper;
      let useEffect;
      const mockUseEffect = () => {
        useEffect.mockImplementationOnce(f => f());
      };
      beforeEach(() => {
        useEffect = jest.spyOn(React, "useEffect");
        mockUseEffect();
        jest.spyOn(client, "post").mockReturnValue(
          new Promise((resolve, reject) => {
            reject(new Error("Test Error"));
          })
        );
        wrapper = shallow(<NPSFeedback origin="WIZARD" />);
      });
      afterEach(() => {
        wrapper.unmount();
      });
      it("renders default text prompt", () => {
        expect(wrapper.find({ item: true }).at(0).find("Typography").childAt(0).text()).toEqual(
          defaults.prompt
        );
      });
      it("renders default emojis to <EmojiRatings />", () => {
        expect(wrapper.find("EmojiRatings").prop("ratings")).toEqual(defaults.ratingLabels);
      });
      it("renders default text placeholder", () => {
        clickEmoji(wrapper);
        expect(wrapper.find("Styled(TextField)").prop("placeholder")).toEqual(
          defaults.freeformPrompt
        );
      });
    });
  });

  describe("basic rendering", () => {
    const maxLength = 180;
    let wrapper;
    let useEffect;

    const mockUseEffect = () => {
      useEffect.mockImplementationOnce(f => f());
    };

    const generateRandomString = (length, rs = "") => {
      let randomString = rs;
      randomString += Math.random().toString(20).substr(2, length);
      if (randomString.length > length) return randomString.slice(0, length);
      return generateRandomString(length, randomString);
    };

    beforeEach(() => {
      useEffect = jest.spyOn(React, "useEffect");
      mockUseEffect();
      jest.spyOn(client, "post").mockReturnValue(
        new Promise((resolve, reject) => {
          resolve({
            data: {
              originSurvey: {
                WIZARD: defaultResult,
              },
            },
          });
        })
      );
      wrapper = shallow(<NPSFeedback origin="WIZARD" />);
    });

    afterEach(() => {
      wrapper.unmount();
    });

    it("will not display feedback form or submit unless emoji is selected", () => {
      expect(wrapper.find({ item: true })).toHaveLength(2);
      expect(wrapper.find("Button")).toHaveLength(0);
      expect(wrapper.find("Styled(TextField)")).toHaveLength(0);
    });

    it("will display text prompt at top", () => {
      expect(wrapper.find({ item: true }).at(0).find("Styled(span)")).toBeDefined();
    });

    it("will display <EmojiRatings /> below prompt", () => {
      expect(wrapper.find({ item: true }).at(1).find("EmojiRatings")).toBeDefined();
    });

    it("displays a text form and submit buttons after selection of emoji", () => {
      expect(wrapper.find({ item: true })).toHaveLength(2);

      clickEmoji(wrapper);

      expect(wrapper.find({ item: true })).toHaveLength(4);
      expect(wrapper.find("Styled(TextField)")).toBeDefined();
      expect(wrapper.find("Styled(Button)")).toBeDefined();
    });

    it("will update the length on feedback if input is given", () => {
      clickEmoji(wrapper);

      const testValue = "Some Feedback Text";

      let textField = wrapper.find("Styled(TextField)");

      expect(textField.prop("helperText")).toEqual(`0 / ${maxLength}`);

      textField.prop("onChange")({ target: { value: testValue } });

      wrapper.update();

      textField = wrapper.find("Styled(TextField)");

      expect(textField.prop("helperText")).toEqual(`${testValue.trim().length} / ${maxLength}`);
      expect(textField.prop("value")).toEqual(testValue);
    });

    it("will display an error on feedback if more input is given than maxLength", () => {
      clickEmoji(wrapper);

      const testValue = generateRandomString(200);

      let textField = wrapper.find("Styled(TextField)");

      expect(textField.prop("helperText")).toEqual(`0 / ${maxLength}`);

      textField.prop("onChange")({ target: { value: testValue } });

      wrapper.update();

      textField = wrapper.find("Styled(TextField)");

      expect(textField.prop("helperText")).toEqual(`${testValue.trim().length} / ${maxLength}`);
      expect(textField.prop("value")).toEqual(testValue);
      expect(textField.prop("error")).toBeTruthy();
    });

    it("will disable the submit button upon error", () => {
      clickEmoji(wrapper);

      let submitButton = wrapper.find("Styled(Button)");

      expect(submitButton.prop("disabled")).toBeFalsy();

      wrapper.find("Styled(TextField)").prop("onChange")({
        target: { value: generateRandomString(181) },
      });

      wrapper.update();

      submitButton = wrapper.find("Styled(Button)");

      expect(submitButton.prop("disabled")).toBeTruthy();
    });
  });

  // Verifies layout changes for given origins
  describe("Wizard Origin Rendering", () => {
    let wrapper;
    let useEffect;

    const mockUseEffect = () => {
      useEffect.mockImplementationOnce(f => f());
    };

    beforeEach(() => {
      useEffect = jest.spyOn(React, "useEffect");
      mockUseEffect();
      jest.spyOn(client, "post").mockReturnValue(
        new Promise((resolve, reject) => {
          resolve({
            data: {
              originSurvey: {
                WIZARD: defaultResult,
              },
            },
          });
        })
      );
      wrapper = shallow(<NPSFeedback origin="WIZARD" />);
    });

    afterEach(() => {
      wrapper.unmount();
    });

<<<<<<< HEAD
    it("center aligns the grid", () => {
      expect(wrapper.find("form").childAt(0).prop("justifyContent")).toEqual("center");
=======
    it("renders", () => {
      expect(wrapper).toBeDefined();
>>>>>>> 799ee4eb
    });

    it("styles the submit button correctly", () => {
      wrapper.find("EmojiRatings").dive().find("Styled(Component)").first().prop("onClick")(null);

      wrapper.update();

      expect(wrapper.find("Styled(Button)").prop("variant")).toEqual("secondary");
    });
  });

  describe("Header Origin Rendering", () => {
    let wrapper;
    let useEffect;

    const mockUseEffect = () => {
      useEffect.mockImplementationOnce(f => f());
    };

    beforeEach(() => {
      useEffect = jest.spyOn(React, "useEffect");
      mockUseEffect();
      jest.spyOn(client, "post").mockReturnValue(
        new Promise((resolve, reject) => {
          resolve({
            data: {
              originSurvey: {
                HEADER: defaultResult,
              },
            },
          });
        })
      );
      wrapper = shallow(<NPSFeedback origin="HEADER" feedbackTypes={feedbackTypes} />);
    });

    afterEach(() => {
      wrapper.unmount();
    });

    it("renders", () => {
      expect(wrapper).toBeDefined();
    });

    it("styles the submit button correctly", () => {
      clickEmoji(wrapper);

      expect(wrapper.find("Styled(Button)").prop("variant")).toEqual("primary");
    });
  });
});<|MERGE_RESOLUTION|>--- conflicted
+++ resolved
@@ -285,13 +285,8 @@
       wrapper.unmount();
     });
 
-<<<<<<< HEAD
-    it("center aligns the grid", () => {
-      expect(wrapper.find("form").childAt(0).prop("justifyContent")).toEqual("center");
-=======
     it("renders", () => {
       expect(wrapper).toBeDefined();
->>>>>>> 799ee4eb
     });
 
     it("styles the submit button correctly", () => {
