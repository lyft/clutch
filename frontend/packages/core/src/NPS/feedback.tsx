--- conflicted
+++ resolved
@@ -165,18 +165,12 @@
       sendFeedback({
         id: requestId,
         feedback: {
-          feedbackType,
+          feedbackType: wizardOrigin ? window.location.pathname : feedbackType,
           freeformResponse: trimmed,
           ratingLabel: selectedEmoji.label,
           ratingScale: {
             emoji: IClutch.feedback.v1.EmojiRating[selectedEmoji.emoji],
           },
-<<<<<<< HEAD
-          urlPath: window.location.pathname,
-=======
-          feedbackType: window.location.pathname,
-          freeformResponse: trimmed,
->>>>>>> 270587ab
         },
         metadata: {
           survey,
