--- conflicted
+++ resolved
@@ -174,11 +174,6 @@
           },
         },
         metadata: {
-<<<<<<< HEAD
-          origin: IClutch.feedback.v1.Origin[origin],
-          userSubmitted: hasSubmit,
-=======
->>>>>>> 799ee4eb
           survey,
           origin: IClutch.feedback.v1.Origin[origin],
           userSubmitted: hasSubmit,
@@ -209,12 +204,7 @@
         container
         direction="row"
         alignItems="center"
-<<<<<<< HEAD
-        justifyContent="center"
-        style={{ padding: "16px" }}
-=======
         style={{ padding: wizardOrigin ? "16px" : "24px" }}
->>>>>>> 799ee4eb
       >
         <MuiGrid item xs>
           <Typography variant={wizardOrigin ? "subtitle3" : "subtitle2"}>
