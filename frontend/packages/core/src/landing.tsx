import React from "react";
<<<<<<< HEAD
=======
import { Grid } from "@mui/material";
>>>>>>> 656954a4
import Typography from "@mui/material/Typography";

import { userId } from "./AppLayout/user";
import { workflowsByTrending } from "./AppLayout/utils";
import { MonsterGraphic } from "./Assets/Graphics";
import { useNavigate } from "./Navigation/navigation";
import { LandingCard } from "./Surface/card";
import { useAppContext } from "./Contexts";
<<<<<<< HEAD
import { Grid } from "./Layout";
import { styled } from "./Utils";
=======
import { useNavigate } from "./navigation";
import styled from "./styled";
>>>>>>> 656954a4

const StyledLanding = styled("div")({
  backgroundColor: "#f9f9fe",
  display: "flex",
  flexDirection: "column",
  flexGrow: 1,
  "& .welcome": {
    display: "flex",
    backgroundColor: "white",
    padding: "32px 80px",
  },

  "& .welcome svg": {
    flex: "0 0 auto",
    margin: "auto 24px auto 0",
  },

  "& .welcome .welcomeText": {
    flex: "1 1 auto",
  },

  "& .welcome .title": {
    fontWeight: "bold",
    fontSize: "22px",
    color: "#0d1030",
  },

  "& .welcome .subtitle": {
    fontSize: "16px",
    fontWeight: "normal",
    color: "rgba(13, 16, 48, 0.6)",
  },

  "& .content": {
    padding: "32px 80px",
  },
});

const Landing: React.FC<{}> = () => {
  const navigate = useNavigate();
  const { workflows } = useAppContext();
  const trendingWorkflows = workflowsByTrending(workflows);

  const navigateTo = (path: string) => {
    navigate(path);
  };

  return (
    <StyledLanding id="landing">
      <div className="welcome">
        <MonsterGraphic />
        <div className="welcomeText">
          <div className="title">Welcome&nbsp;{userId()}</div>
          <div className="subtitle">
            Clutch will assist you in safely modifying resources outside of the normal orchestration
            process.
          </div>
        </div>
      </div>
      <div className="content">
        {trendingWorkflows.length === 0 ? null : (
          <Grid container spacing={3} alignItems="center">
            <Grid item xs={12}>
              <Typography variant="h5">Trending Workflows</Typography>
            </Grid>
            {trendingWorkflows.map(workflow => (
              <Grid key={workflow.path} item xs={12} sm={12} md={6} lg={4} xl={4}>
                <LandingCard
                  group={workflow.group}
                  title={workflow.displayName}
                  description={workflow.description}
                  onClick={() => navigateTo(workflow.path)}
                  key={workflow.path}
                />
              </Grid>
            ))}
          </Grid>
        )}
      </div>
    </StyledLanding>
  );
};

export default Landing;<|MERGE_RESOLUTION|>--- conflicted
+++ resolved
@@ -1,23 +1,14 @@
 import React from "react";
-<<<<<<< HEAD
-=======
-import { Grid } from "@mui/material";
->>>>>>> 656954a4
 import Typography from "@mui/material/Typography";
 
 import { userId } from "./AppLayout/user";
 import { workflowsByTrending } from "./AppLayout/utils";
 import { MonsterGraphic } from "./Assets/Graphics";
-import { useNavigate } from "./Navigation/navigation";
 import { LandingCard } from "./Surface/card";
 import { useAppContext } from "./Contexts";
-<<<<<<< HEAD
 import { Grid } from "./Layout";
+import { useNavigate } from "./Navigation";
 import { styled } from "./Utils";
-=======
-import { useNavigate } from "./navigation";
-import styled from "./styled";
->>>>>>> 656954a4
 
 const StyledLanding = styled("div")({
   backgroundColor: "#f9f9fe",
