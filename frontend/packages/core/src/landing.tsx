--- conflicted
+++ resolved
@@ -75,14 +75,7 @@
       <div className="welcome">
         <MonsterGraphic />
         <div className="welcomeText">
-<<<<<<< HEAD
-          <div className="title">
-            Welcome
-            {userId()}
-          </div>
-=======
           <div className="title">Welcome&nbsp;{userId()}</div>
->>>>>>> 33aa43de
           <div className="subtitle">
             Clutch will assist you in safely modifying resources outside of the normal orchestration
             process.
