import React from "react";
import styled from "@emotion/styled";
import CloseIcon from "@mui/icons-material/Close";
import SearchIcon from "@mui/icons-material/Search";
import {
  alpha,
  ClickAwayListener,
  Grid,
  Icon,
  IconButton,
  InputAdornment as MuiInputAdornment,
  Popper as MuiPopper,
  TextField,
  TextFieldProps,
  Typography,
} from "@mui/material";
import type { AutocompleteRenderInputParams } from "@mui/material/Autocomplete";
import Autocomplete from "@mui/material/Autocomplete";
import type { FilterOptionsState } from "@mui/material/useAutocomplete";
import _ from "lodash";

import { useAppContext } from "../Contexts";
import { useNavigate } from "../navigation";

import type { SearchIndex } from "./utils";
import { filterHiddenRoutes, searchIndexes } from "./utils";

const hotKey = "/";

<<<<<<< HEAD
const InputField = styled(TextField)(({ theme }) => ({
=======
const InputField: React.FC<TextFieldProps> = styled(TextField)(({ theme }) => ({
>>>>>>> e67a4c06
  // input field
  maxWidth: "551px",
  minWidth: "551px",
  "@media screen and (max-width: 880px)": {
    minWidth: "125px",
  },
  ".MuiInputBase-root": {
    height: "46px",
    border: `1px solid ${theme.palette.primary[600]}`,
    borderRadius: "4px",
    background: theme.palette.contrastColor,
  },
  // input text color
  ".MuiAutocomplete-input": {
    color: theme.palette.secondary[900],
  },

  // close icon's container
  "div.MuiAutocomplete-endAdornment": {
    ".MuiAutocomplete-popupIndicatorOpen": {
      width: "32px",
      height: "32px",
      borderRadius: "30px",
      marginRight: "8px",
      "&:hover": {
        background: theme.palette.secondary[200],
      },
      "&:active": {
        background: theme.palette.secondary[300],
      },
    },
  },
}));

// search's result options container
const ResultGrid = styled(Grid)({
  height: "inherit",
  padding: "12px 16px 12px 16px",
});

// search's result options
const ResultLabel = styled(Typography)(({ theme }) => ({
  color: theme.palette.secondary[900],
  fontSize: "14px",
}));

// main search icon on header
const SearchIconButton = styled(IconButton)(({ theme }) => ({
  color: theme.palette.contrastColor,
  fontSize: "24px",
  padding: "12px",
  marginRight: "8px",
  "&:hover": {
    background: theme.palette.primary[600],
  },
  "&:active": {
    background: theme.palette.primary[700],
  },
}));

// search icon in input field
const StartInputAdornment = styled(MuiInputAdornment)(({ theme }) => ({
  color: theme.palette.secondary[900],
  marginLeft: "8px",
}));

// closed icon svg
const StyledCloseIcon = styled(Icon)(({ theme }) => ({
  color: theme.palette.secondary[900],
  fontSize: "24px",
}));

// popper containing the search result options
const Popper = styled(MuiPopper)(({ theme }) => ({
  ".MuiPaper-root": {
<<<<<<< HEAD
    border: `1px solid ${theme.palette.secondary[200]}`,
    boxShadow: "0px 5px 15px rgba(53, 72, 212, 0.2)",
=======
    border: `1px solid ${theme.palette.secondary[700]}`,
    boxShadow: `0px 5px 15px ${alpha(theme.palette.primary[400], 0.2)}`,
>>>>>>> e67a4c06

    "> .MuiAutocomplete-listbox": {
      "> .MuiAutocomplete-option": {
        height: "48px",
        padding: "0px",

        "&.Mui-focused": {
          background: theme.palette.secondary[800],
        },
      },
    },
  },
  ".MuiAutocomplete-noOptions": {
    fontSize: "14px",
    color: theme.palette.secondary[900],
  },
}));

const renderPopper = props => {
  return <Popper {...props} />;
};

const CustomCloseIcon: React.FC = () => {
  return (
    <StyledCloseIcon>
      <CloseIcon fontSize="small" />
    </StyledCloseIcon>
  );
};

const Input = (params: AutocompleteRenderInputParams): React.ReactNode => {
  const { InputProps } = params;
  const searchRef = React.useRef();
  const handleKeyPress = (event: KeyboardEvent) => {
    if (searchRef.current) {
      if (event.key === hotKey && (event.target as Node).nodeName !== "INPUT") {
        // @ts-ignore
        searchRef.current.focus();
      } else if (event.key === "Escape") {
        // @ts-ignore
        searchRef.current.blur();
      }
    }
  };

  React.useLayoutEffect(() => {
    window.addEventListener("keydown", handleKeyPress);
  }, []);

  return (
    <InputField
      {...params}
      autoFocus
      placeholder="Search..."
      fullWidth
      inputRef={searchRef}
      InputProps={{
        ...InputProps,
        disableUnderline: true,
        startAdornment: (
          <>
            <StartInputAdornment position="start">
              <SearchIcon />
            </StartInputAdornment>
            {InputProps.startAdornment}
          </>
        ),
      }}
    />
  );
};

interface ResultProps {
  option: SearchIndex;
  handleSelection: () => void;
}

const Result: React.FC<ResultProps> = ({ option, handleSelection }) => (
  <ResultGrid container alignItems="center" onClick={handleSelection}>
    <Grid item xs>
      <ResultLabel>{option.label}</ResultLabel>
    </Grid>
  </ResultGrid>
);

const filterResults = (searchOptions: SearchIndex[], state: FilterOptionsState<SearchIndex>) =>
  _.filter(searchOptions, o => o.label.toLowerCase().includes(state.inputValue.toLowerCase()));

const SearchField: React.FC = () => {
  const { workflows } = useAppContext();
  const navigate = useNavigate();
  const options = searchIndexes(filterHiddenRoutes(workflows));
  const [inputValue, setInputValue] = React.useState("");
  const [showOptions, setShowOptions] = React.useState(false);
  const [open, setOpen] = React.useState(false);

  const renderResult = (props, option: SearchIndex) => {
    const handleSelection = () => {
      navigate(option.path);
    };

    return (
      <li {...props}>
        <Result option={option} handleSelection={handleSelection} />
      </li>
    );
  };

  const onInputChange = (__: React.ChangeEvent<{}>, value: string) => {
    if (value === "") {
      setShowOptions(false);
      setInputValue("");
    } else if (value !== hotKey) {
      setShowOptions(true);
      setInputValue(value);
    }

    // If full match will auto navigate user to the workflow
    const option = _.find(options, o => o.label.toLowerCase() === value.toLowerCase());
    if (option !== undefined) {
      setShowOptions(false);
      setInputValue("");
      navigate(option.path);
    }
  };

  const onOptionsOpen = () => {
    if (inputValue !== "") {
      setShowOptions(true);
    }
  };

  const onOptionsClose = (event: any) => {
    setShowOptions(false);
    const option = _.find(options, o => {
      return o.label === event.target.value;
    });
    if (option !== undefined) {
      navigate(option.path);
    }
    setInputValue("");
  };

  const handleOpen = () => {
    setOpen(!open);
  };

  const handleClose = () => {
    setOpen(false);
  };

  // If workflow selected by pressing enter/return,
  // update the open state to collapse search bar to search icon
  const handleListKeyDown = event => {
    if (event.key === "Enter") {
      event.preventDefault();
      setOpen(false);
    }
  };

  // Will hide the search field if there are no visible workflows
  if (!workflows.length) {
    return null;
  }

  return (
    <Grid container alignItems="center">
      {open ? (
        <ClickAwayListener onClickAway={handleClose}>
          <Autocomplete
            autoComplete
            selectOnFocus
            size="small"
            inputValue={inputValue}
            renderInput={Input}
            renderOption={renderResult}
            onInputChange={onInputChange}
            open={showOptions}
            onOpen={onOptionsOpen}
            onClose={onOptionsClose}
            options={options}
            filterOptions={filterResults}
            getOptionLabel={x => (typeof x === "object" ? x.label : x)}
            PopperComponent={renderPopper}
            popupIcon={<CustomCloseIcon />}
            forcePopupIcon={!!showOptions}
            noOptionsText="No results found"
            onKeyDown={handleListKeyDown}
          />
        </ClickAwayListener>
      ) : (
        <SearchIconButton onClick={handleOpen} edge="end">
          <SearchIcon />
        </SearchIconButton>
      )}
    </Grid>
  );
};

export default SearchField;<|MERGE_RESOLUTION|>--- conflicted
+++ resolved
@@ -27,11 +27,7 @@
 
 const hotKey = "/";
 
-<<<<<<< HEAD
-const InputField = styled(TextField)(({ theme }) => ({
-=======
 const InputField: React.FC<TextFieldProps> = styled(TextField)(({ theme }) => ({
->>>>>>> e67a4c06
   // input field
   maxWidth: "551px",
   minWidth: "551px",
@@ -107,13 +103,8 @@
 // popper containing the search result options
 const Popper = styled(MuiPopper)(({ theme }) => ({
   ".MuiPaper-root": {
-<<<<<<< HEAD
-    border: `1px solid ${theme.palette.secondary[200]}`,
-    boxShadow: "0px 5px 15px rgba(53, 72, 212, 0.2)",
-=======
     border: `1px solid ${theme.palette.secondary[700]}`,
     boxShadow: `0px 5px 15px ${alpha(theme.palette.primary[400], 0.2)}`,
->>>>>>> e67a4c06
 
     "> .MuiAutocomplete-listbox": {
       "> .MuiAutocomplete-option": {
