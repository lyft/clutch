--- conflicted
+++ resolved
@@ -1,15 +1,7 @@
 import * as React from "react";
-<<<<<<< HEAD
 import type { Meta } from "@storybook/react";
 
 import { Grid } from "../../Layout";
-import { styled } from "../../Utils";
-=======
-import { Grid as MuiGrid } from "@mui/material";
-import type { Meta } from "@storybook/react";
-
-import styled from "../../styled";
->>>>>>> 656954a4
 import type { UserInformationProps } from "../user";
 import { UserInformation as UserInformationComponent } from "../user";
 
@@ -18,21 +10,10 @@
   component: UserInformationComponent,
 } as Meta;
 
-const StyledGrid = styled(Grid)({
-  height: "64px",
-  backgroundColor: "#131C5F",
-});
-
 const Template = (props: UserInformationProps) => (
-<<<<<<< HEAD
-  <StyledGrid container alignItems="center" justifyContent="center">
-    <UserInformation {...props} />
-  </StyledGrid>
-=======
   <Grid container alignItems="center" justifyContent="center">
     <UserInformationComponent {...props} />
   </Grid>
->>>>>>> 656954a4
 );
 export const UserInformation = Template.bind({});
 UserInformation.args = {
