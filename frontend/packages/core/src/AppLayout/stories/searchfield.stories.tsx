--- conflicted
+++ resolved
@@ -4,12 +4,8 @@
 import type { Meta } from "@storybook/react";
 
 import { ApplicationContext } from "../../Contexts/app-context";
-<<<<<<< HEAD
 import styled from "../../styled";
-import SearchField from "../search";
-=======
 import SearchFieldComponent from "../search";
->>>>>>> 5f9121d6
 
 export default {
   title: "Core/AppLayout/Search Field",
