--- conflicted
+++ resolved
@@ -44,13 +44,8 @@
 
 const Paper = styled(MuiPaper)(({ theme }) => ({
   width: "242px",
-<<<<<<< HEAD
-  border: `1px solid ${theme.palette.secondary[200]}`,
-  boxShadow: "0px 5px 15px rgba(53, 72, 212, 0.2)",
-=======
   border: `1px solid ${theme.palette.secondary[100]}`,
   boxShadow: `0px 5px 15px ${alpha(theme.palette.primary[600], 0.2)}`,
->>>>>>> e67a4c06
 }));
 
 const Popper = styled(MuiPopper)({
@@ -117,11 +112,7 @@
 }));
 
 const Divider = styled(MuiDivider)(({ theme }) => ({
-<<<<<<< HEAD
-  backgroundColor: theme.palette.secondary[200],
-=======
   backgroundColor: theme.palette.secondary[100],
->>>>>>> e67a4c06
 }));
 
 const Grow = styled(MuiGrow)((props: { placement: string }) => ({
