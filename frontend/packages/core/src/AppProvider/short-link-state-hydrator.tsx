--- conflicted
+++ resolved
@@ -1,10 +1,5 @@
 import React from "react";
-<<<<<<< HEAD
-import type { clutch as IClutch } from "@clutch-sh/api";
 import { Grid } from "@mui/material";
-=======
-import { Grid } from "@material-ui/core";
->>>>>>> b93bbce3
 
 import { useShortLinkContext, WorkflowStorageContext } from "../Contexts";
 import { retrieveData as retrieveDataHelper } from "../Contexts/workflow-storage-context/helpers";
