--- conflicted
+++ resolved
@@ -110,7 +110,6 @@
       <Theme variant="light">
         <div id="App">
           <ApplicationContext.Provider value={{ workflows: discoverableWorkflows }}>
-<<<<<<< HEAD
             <ShortLinkContext.Provider value={shortLinkProviderProps}>
               {hydrateError && <Toast onClose={() => setHydrateError(null)}>{hydrateError}</Toast>}
               <Routes>
@@ -126,7 +125,7 @@
                         element={
                           <ErrorBoundary workflow={workflow}>
                             <WorkflowHydrator
-                              hydrateData={() => hydrateState}
+                              hydrateData={hydrateState}
                               onClear={() => setHydrateState(null)}
                             >
                               {!shortLinkLoading && <Outlet />}
@@ -168,51 +167,6 @@
                 </Route>
               </Routes>
             </ShortLinkContext.Provider>
-=======
-            <Routes>
-              <Route path="/" element={<AppLayout isLoading={isLoading} />}>
-                <Route key="landing" path="" element={<Landing />} />
-                {workflows.map((workflow: Workflow) => {
-                  const workflowPath = workflow.path.replace(/^\/+/, "").replace(/\/+$/, "");
-                  const workflowKey = workflow.path.split("/")[0];
-                  return (
-                    <Route
-                      path={`${workflowPath}/`}
-                      key={workflowKey}
-                      element={
-                        <ErrorBoundary workflow={workflow}>
-                          <WorkflowHydrator
-                            hydrateData={hydrateState}
-                            onClear={() => setHydrateState(null)}
-                          >
-                            <Outlet />
-                          </WorkflowHydrator>
-                        </ErrorBoundary>
-                      }
-                    >
-                      {workflow.routes.map(route => {
-                        const heading = route.displayName
-                          ? `${workflow.displayName}: ${route.displayName}`
-                          : workflow.displayName;
-                        return (
-                          <Route
-                            key={workflow.path}
-                            path={`${route.path.replace(/^\/+/, "").replace(/\/+$/, "")}`}
-                            element={React.cloneElement(<route.component />, {
-                              ...route.componentProps,
-                              heading,
-                            })}
-                          />
-                        );
-                      })}
-                      <Route key={`${workflow.path}/notFound`} path="*" element={<NotFound />} />
-                    </Route>
-                  );
-                })}
-                <Route key="notFound" path="*" element={<NotFound />} />
-              </Route>
-            </Routes>
->>>>>>> 02e207c2
           </ApplicationContext.Provider>
         </div>
       </Theme>
