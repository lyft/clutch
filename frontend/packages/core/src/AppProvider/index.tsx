import React from "react";
import { BrowserRouter as Router, Outlet, Route, Routes } from "react-router-dom";
import Bugsnag from "@bugsnag/js";
import BugsnagPluginReact from "@bugsnag/plugin-react";

import AppLayout from "../AppLayout";
import AppNotification from "../AppNotifications";
import { ApplicationContext, ShortLinkContext, UserPreferencesProvider } from "../Contexts";
import type { HeaderItem, TriggeredHeaderData } from "../Contexts/app-context";
import type { ShortLinkContextProps } from "../Contexts/short-link-context";
import type { HydratedData, HydrateState } from "../Contexts/workflow-storage-context/types";
import { Toast } from "../Feedback";
import { FEATURE_FLAG_POLL_RATE, featureFlags } from "../flags";
import Landing from "../landing";
import type { ClutchError } from "../Network/errors";
import NotFound from "../not-found";
import type { AppConfiguration } from "../Types";
import WorkflowLayout, { LayoutProps } from "../WorkflowLayout";

import { registeredWorkflows } from "./registrar";
import ShortLinkProxy, { ShortLinkBaseRoute } from "./short-link-proxy";
import ShortLinkStateHydrator from "./short-link-state-hydrator";
import { Theme } from "./themes";
import type { ConfiguredRoute, Workflow, WorkflowConfiguration } from "./workflow";
import ErrorBoundary from "./workflow";

export interface WorkflowIcon {
  path: string;
}

export interface UserConfiguration {
  [packageName: string]: {
    icon: WorkflowIcon;
    [key: string]: WorkflowIcon | ConfiguredRoute;
  };
}

/**
 * Filter workflow routes using available feature flags.
 * @param workflows a list of valid Workflow objects.
 */
const featureFlagFilter = (workflows: Workflow[]): Promise<Workflow[]> => {
  return featureFlags().then(flags =>
    workflows.filter(workflow => {
      /* eslint-disable-next-line no-param-reassign */
      workflow.routes = workflow.routes.filter(route => {
        const show =
          route.featureFlag === undefined ||
          (flags?.[route.featureFlag] !== undefined &&
            flags[route.featureFlag].booleanValue === true);
        return show;
      });
      return workflow.routes.length !== 0;
    })
  );
};

enum ChildType {
  HEADER = "header",
}

interface ChildTypes {
  type: ChildType;
}

type ClutchAppChildType = ChildTypes;

type ClutchAppChild = React.ReactElement<ClutchAppChildType>;

interface ClutchAppProps {
  availableWorkflows: {
    [key: string]: () => WorkflowConfiguration;
  };
  configuration: UserConfiguration;
  appConfiguration?: AppConfiguration;
  children?: ClutchAppChild | ClutchAppChild[];
}

const ClutchApp = ({
  availableWorkflows,
  configuration: userConfiguration,
  appConfiguration,
  children,
}: ClutchAppProps) => {
  const [workflows, setWorkflows] = React.useState<Workflow[]>([]);
  const [isLoading, setIsLoading] = React.useState<boolean>(true);
  const [workflowSessionStore, setWorkflowSessionStore] = React.useState<HydratedData>();
  const [hydrateState, setHydrateState] = React.useState<HydrateState | null>(null);
  const [hydrateError, setHydrateError] = React.useState<ClutchError | null>(null);
  const [hasCustomLanding, setHasCustomLanding] = React.useState<boolean>(false);
  const [triggeredHeaderData, setTriggeredHeaderData] = React.useState<TriggeredHeaderData>();
  const [customHeader, setCustomHeader] = React.useState<React.ReactElement>();

  /** Used to control a race condition from displaying the workflow and the state being updated with the hydrated data */
  const [shortLinkLoading, setShortLinkLoading] = React.useState<boolean>(false);

  const loadWorkflows = () => {
    registeredWorkflows(availableWorkflows, userConfiguration, [featureFlagFilter]).then(w => {
      setWorkflows(w);
      setIsLoading(false);
    });
  };

  React.useEffect(() => {
    loadWorkflows();
    const interval = setInterval(loadWorkflows, FEATURE_FLAG_POLL_RATE);

    return () => clearInterval(interval);
  }, []);

  const [discoverableWorkflows, setDiscoverableWorkflows] = React.useState([]);
  React.useEffect(() => {
    const landingWorkflows = workflows.filter(workflow => workflow.path === "");
    if (landingWorkflows.length > 0) {
      /** Used to control a custom landing page */
      setHasCustomLanding(true);
    }
    setDiscoverableWorkflows(workflows);
  }, [workflows]);

  const shortLinkProviderProps: ShortLinkContextProps = React.useMemo(
    () => ({
      removeWorkflowSession: () => setWorkflowSessionStore(null),
      retrieveWorkflowSession: () => workflowSessionStore,
      storeWorkflowSession: setWorkflowSessionStore,
    }),
    [workflowSessionStore]
  );

  const appContextValue = React.useMemo(
    () => ({
      workflows: discoverableWorkflows,
      triggerHeaderItem: (item: HeaderItem, data: unknown) =>
        // Will set the open status and spread any additional data onto the property named after the item
        setTriggeredHeaderData({
          ...triggeredHeaderData,
          [item]: data as any,
        }),
      triggeredHeaderData,
    }),
    [discoverableWorkflows, triggeredHeaderData]
  );

  React.useEffect(() => {
    if (children) {
      React.Children.forEach(children, child => {
        if (React.isValidElement(child)) {
          const { type = "" } = child?.props || {};

          if (type.toLowerCase() === ChildType.HEADER) {
            setCustomHeader(child);
          }
        }
      });
    }
  }, [children]);

  return (
    <Router>
      <Theme useWorkflowLayout={appConfiguration?.useWorkflowLayout}>
        <div id="App">
          <ApplicationContext.Provider value={appContextValue}>
            <UserPreferencesProvider>
              <ShortLinkContext.Provider value={shortLinkProviderProps}>
                {hydrateError && (
                  <Toast onClose={() => setHydrateError(null)}>
                    Unable to retrieve short link: {hydrateError?.status?.text}
                  </Toast>
                )}
                <Routes>
                  <Route
                    path="/"
                    element={
                      <AppLayout
                        isLoading={isLoading}
                        configuration={appConfiguration}
                        header={customHeader}
                      />
                    }
                  >
                    {!hasCustomLanding && (
                      <Route
                        key="landing"
                        path=""
                        element={
                          <AppNotification
                            type="layout"
                            workflow="landing"
                            banners={appConfiguration?.banners}
                          >
                            <Landing />
                          </AppNotification>
                        }
                      />
                    )}
                    {workflows.map((workflow: Workflow) => {
                      const workflowPath = workflow.path.replace(/^\/+/, "").replace(/\/+$/, "");
                      const workflowKey = workflow.path.split("/")[0];
                      return (
                        <Route
                          path={`${workflowPath}/`}
                          key={workflowKey}
                          element={
                            <ErrorBoundary workflow={workflow}>
                              <ShortLinkStateHydrator
                                sharedState={hydrateState}
                                clearTemporaryState={() => setHydrateState(null)}
                              >
                                {!shortLinkLoading && <Outlet />}
                              </ShortLinkStateHydrator>
                            </ErrorBoundary>
                          }
                        >
                          {workflow.routes.map(route => {
                            const heading = route.displayName
                              ? `${workflow.displayName}: ${route.displayName}`
                              : workflow.displayName;

                            const workflowLayoutProps: LayoutProps = {
<<<<<<< HEAD
                              workflow,
                              title: route.displayName || workflow.displayName,
=======
                              workflowsInPath: workflows.filter(w => w.path === workflow.path),
                              title: heading,
>>>>>>> 1cc0a322
                              subtitle: route.description,
                              variant:
                                route.layoutProps?.variant === null ||
                                route.layoutProps?.variant !== undefined
                                  ? route.layoutProps?.variant
                                  : workflow.defaultLayoutProps?.variant,
                              breadcrumbsOnly:
                                route.layoutProps?.breadcrumbsOnly ??
                                workflow.defaultLayoutProps?.breadcrumbsOnly ??
                                false,
                              hideHeader:
                                route.layoutProps?.hideHeader ??
                                workflow.defaultLayoutProps?.hideHeader ??
                                false,
                            };

                            const workflowRouteComponent = (
                              <AppNotification
                                type="layout"
                                workflow={workflow?.displayName}
                                banners={appConfiguration?.banners}
                              >
                                {React.cloneElement(<route.component />, {
                                  ...route.componentProps,
                                  heading,
                                })}
                              </AppNotification>
                            );

                            return (
                              <Route
                                key={workflow.path}
                                path={`${route.path.replace(/^\/+/, "").replace(/\/+$/, "")}`}
                                element={
                                  appConfiguration?.useWorkflowLayout ? (
                                    <WorkflowLayout {...workflowLayoutProps}>
                                      {workflowRouteComponent}
                                    </WorkflowLayout>
                                  ) : (
                                    workflowRouteComponent
                                  )
                                }
                              />
                            );
                          })}
                          <Route
                            key={`${workflow.path}/notFound`}
                            path="*"
                            element={<NotFound />}
                          />
                        </Route>
                      );
                    })}
                    <Route
                      key="short-links"
                      path={`/${ShortLinkBaseRoute}/:hash`}
                      element={
                        <ShortLinkProxy
                          setLoading={setShortLinkLoading}
                          hydrate={setHydrateState}
                          onError={setHydrateError}
                        />
                      }
                    />
                    <Route key="notFound" path="*" element={<NotFound />} />
                  </Route>
                </Routes>
              </ShortLinkContext.Provider>
            </UserPreferencesProvider>
          </ApplicationContext.Provider>
        </div>
      </Theme>
    </Router>
  );
};

const BugSnagApp = (props: ClutchAppProps) => {
  if (process.env.REACT_APP_BUGSNAG_API_TOKEN) {
    // eslint-disable-next-line no-underscore-dangle
    if (!(Bugsnag as any)._client) {
      Bugsnag.start({
        apiKey: process.env.REACT_APP_BUGSNAG_API_TOKEN,
        plugins: [new BugsnagPluginReact()],
        releaseStage: process.env.APPLICATION_ENV || "production",
      });
    }
    const BugsnagBoundary = Bugsnag.getPlugin("react").createErrorBoundary(React);
    return (
      <BugsnagBoundary>
        <ClutchApp {...props} />
      </BugsnagBoundary>
    );
  }

  return <ClutchApp {...props} />;
};

export default BugSnagApp;<|MERGE_RESOLUTION|>--- conflicted
+++ resolved
@@ -217,13 +217,8 @@
                               : workflow.displayName;
 
                             const workflowLayoutProps: LayoutProps = {
-<<<<<<< HEAD
-                              workflow,
+                              workflowsInPath: workflows.filter(w => w.path === workflow.path),
                               title: route.displayName || workflow.displayName,
-=======
-                              workflowsInPath: workflows.filter(w => w.path === workflow.path),
-                              title: heading,
->>>>>>> 1cc0a322
                               subtitle: route.description,
                               variant:
                                 route.layoutProps?.variant === null ||
