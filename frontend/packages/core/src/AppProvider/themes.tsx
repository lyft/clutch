--- conflicted
+++ resolved
@@ -60,13 +60,10 @@
 const lightTheme = () => {
   return createMuiTheme({
     palette: lightPalette(),
-<<<<<<< HEAD
-=======
     transitions: {
       // https://material-ui.com/getting-started/faq/#how-can-i-disable-transitions-globally
       create: () => "none",
     },
->>>>>>> b68ba5f2
     props: {
       MuiButtonBase: {
         // https://material-ui.com/getting-started/faq/#how-can-i-disable-the-ripple-effect-globally
