--- conflicted
+++ resolved
@@ -2,13 +2,9 @@
 import styled from "@emotion/styled";
 import type { Meta } from "@storybook/react";
 
-<<<<<<< HEAD
 import TimeseriesChart from "../Charts/timeseries";
 import type { TimeseriesReferenceLineProps } from "../Charts/types";
-=======
 import { dateTimeFormatter, isoTimeFormatter } from "../Charts/helpers";
-import TimeseriesChart, { TimeseriesReferenceLineProps } from "../Charts/timeseries";
->>>>>>> 26892907
 
 export default {
   title: "Core/Charts/TimeseriesChart",
