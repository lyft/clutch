import * as React from "react";
import styled from "@emotion/styled";
import type { Meta } from "@storybook/react";

import { Button, ButtonGroup } from "../button";
import type { StepperProps } from "../stepper";
import { Step, Stepper } from "../stepper";

const Text = styled.div({
  textAlign: "center",
});

export default {
  title: "Core/Stepper",
  component: Stepper,
} as Meta;

const PrimaryTemplate = ({ stepCount, activeStep }: StepperProps & { stepCount: number }) => {
  const [curStep, setCurStep] = React.useState(activeStep || 0);

  const handleNext = () => {
    setCurStep(prevActiveStep => prevActiveStep + 1);
  };

  const handleBack = () => {
    setCurStep(prevActiveStep => prevActiveStep - 1);
  };

  const handleReset = () => {
    setCurStep(0);
  };

  return (
    <>
      <Stepper activeStep={curStep}>
        {[...Array(stepCount)].map((_, index: number) => (
          // eslint-disable-next-line react/no-array-index-key
          <Step key={index} label={`Step ${index + 1}`} />
        ))}
      </Stepper>
      <div>
<<<<<<< HEAD
        <Text>
Step{curStep + 1}
{' '}
content
</Text>
=======
        <Text>Step{curStep + 1} content</Text>
>>>>>>> 33aa43de

        {curStep === stepCount - 1 ? (
          <Button onClick={handleReset} text="Reset" variant="neutral" />
        ) : (
          <div>
            <Button disabled={curStep === 0} onClick={handleBack} text="Back" variant="neutral" />
            <Button onClick={handleNext} text={curStep === stepCount ? "Finish" : "Next"} />
          </div>
        )}
      </div>
    </>
  );
};

const FailureTemplate = ({ failedStep = 2, activeStep }: StepperProps & { failedStep: number }) => {
  const [curStep, setCurStep] = React.useState(activeStep || 0);
  const stepCount = 4;

  const handleNext = () => {
    setCurStep(prevActiveStep => prevActiveStep + 1);
  };

  const handleBack = () => {
    setCurStep(prevActiveStep => prevActiveStep - 1);
  };

  const handleReset = () => {
    setCurStep(0);
  };

  return (
    <>
      <Stepper activeStep={curStep}>
        {[...Array(stepCount)].map((_, index: number) => (
          <Step
            error={curStep === failedStep && index === failedStep}
            key={index} // eslint-disable-line react/no-array-index-key
            label={`Step ${index + 1}`}
          />
        ))}
      </Stepper>
      <div>
<<<<<<< HEAD
        <Text>
Step{curStep + 1}
{' '}
content
</Text>
=======
        <Text>Step{curStep + 1} content</Text>
>>>>>>> 33aa43de

        {curStep === stepCount - 1 || curStep === failedStep ? (
          <ButtonGroup justify="flex-start">
            <Button onClick={handleReset} text="Reset" variant="neutral" />
          </ButtonGroup>
        ) : (
          <ButtonGroup justify="flex-start">
            <Button disabled={curStep === 0} onClick={handleBack} text="Back" variant="neutral" />
            <Button onClick={handleNext} text={curStep === stepCount ? "Finish" : "Next"} />
          </ButtonGroup>
        )}
      </div>
    </>
  );
};

export const Primary = PrimaryTemplate.bind({});
Primary.args = {
  stepCount: 3,
};

export const Failure = FailureTemplate.bind({});
Failure.args = {
  failedStep: 2,
};<|MERGE_RESOLUTION|>--- conflicted
+++ resolved
@@ -39,15 +39,7 @@
         ))}
       </Stepper>
       <div>
-<<<<<<< HEAD
-        <Text>
-Step{curStep + 1}
-{' '}
-content
-</Text>
-=======
         <Text>Step{curStep + 1} content</Text>
->>>>>>> 33aa43de
 
         {curStep === stepCount - 1 ? (
           <Button onClick={handleReset} text="Reset" variant="neutral" />
@@ -90,15 +82,7 @@
         ))}
       </Stepper>
       <div>
-<<<<<<< HEAD
-        <Text>
-Step{curStep + 1}
-{' '}
-content
-</Text>
-=======
         <Text>Step{curStep + 1} content</Text>
->>>>>>> 33aa43de
 
         {curStep === stepCount - 1 || curStep === failedStep ? (
           <ButtonGroup justify="flex-start">
