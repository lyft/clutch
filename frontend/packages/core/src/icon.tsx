import React from "react";
import styled from "@emotion/styled";
import FiberManualRecordTwoToneIcon from "@mui/icons-material/FiberManualRecordTwoTone";
import { Grid, useTheme } from "@mui/material";

import type { GridJustification } from "./grid";

const StyledStatusIcon = styled(FiberManualRecordTwoToneIcon)`
  ${({ ...props }) => `
    color: ${props["data-color"]}
  `}
`;

export const AvatarIcon = styled.img({
  borderRadius: "50%",
  maxHeight: "100%",
  maxWidth: "initial",
});

export interface StatusProps {
  variant?: "neutral" | "success" | "failure";
  align?: "left" | "center" | "right";
}

export const StatusIcon: React.FC<StatusProps> = ({
  children,
  variant = "neutral",
  align = "left",
  ...props
}) => {
  const theme = useTheme();
  let justifyContent: GridJustification = "flex-start";
  if (align === "right") {
    justifyContent = "flex-end";
  } else if (align === "center") {
    justifyContent = "center";
  }
  return (
    <Grid container alignItems="center" justifyContent={justifyContent} {...props}>
      {variant === "neutral" && (
        <>
          <StyledStatusIcon data-color={theme.palette.primary[400]} /> {children}
        </>
      )}
      {variant === "success" && (
        <>
<<<<<<< HEAD
          <StyledStatusIcon data-color={theme.palette.success[200]} /> {children}
=======
          <StyledStatusIcon data-color={theme.palette.success[300]} /> {children}
>>>>>>> 045ac7a5
        </>
      )}
      {variant === "failure" && (
        <>
          <StyledStatusIcon data-color={theme.palette.error[300]} /> {children}
        </>
      )}
    </Grid>
  );
};<|MERGE_RESOLUTION|>--- conflicted
+++ resolved
@@ -44,11 +44,7 @@
       )}
       {variant === "success" && (
         <>
-<<<<<<< HEAD
-          <StyledStatusIcon data-color={theme.palette.success[200]} /> {children}
-=======
           <StyledStatusIcon data-color={theme.palette.success[300]} /> {children}
->>>>>>> 045ac7a5
         </>
       )}
       {variant === "failure" && (
