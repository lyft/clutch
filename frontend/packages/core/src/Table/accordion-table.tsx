--- conflicted
+++ resolved
@@ -13,13 +13,8 @@
   color: theme.palette.secondary[900],
 }));
 
-<<<<<<< HEAD
-const ChevronRight = styled(ChevronRightIcon)<{ $disabled: boolean }>(props => ({
-  color: props?.$disabled ? props.theme.palette.secondary[100] : "unset",
-=======
 const ChevronRight = styled(ChevronRightIcon)<{ $disabled: boolean }>(props => ({ theme }) => ({
   color: props?.$disabled ? theme.palette.secondary[200] : "unset",
->>>>>>> 0ac0f440
 }));
 
 export interface AccordionRowProps {
