import * as React from "react";
import MoreVertIcon from "@mui/icons-material/MoreVert";
import type {
  TableCellProps as MuiTableCellProps,
  TableProps as MuiTableProps,
  TableRowProps as MuiTableRowProps,
} from "@mui/material";
import {
  IconButton,
  Paper as MuiPaper,
  Table as MuiTable,
  TableBody as MuiTableBody,
  TableCell as MuiTableCell,
  TableContainer as MuiTableContainer,
  TableHead as MuiTableHead,
  TableRow as MuiTableRow,
  useMediaQuery,
} from "@mui/material";
import type { Breakpoint } from "@mui/material/styles";

import { Popper, PopperItem } from "../popper";
import styled from "../styled";
import { Typography } from "../typography";

const StyledPaper = styled(MuiPaper)(({ theme }) => ({
<<<<<<< HEAD
  border: `1px solid ${theme.palette.secondary[100]}`,
=======
  border: `1px solid ${theme.palette.secondary[200]}`,
>>>>>>> 0ac0f440
}));

const StyledTable = styled(MuiTable)<{
  $hasActionsColumn?: TableProps["actionsColumn"];
  $columnCount: number;
  $compress: boolean;
  $responsive?: TableProps["responsive"];
  $overflow?: TableProps["overflow"];
}>(
  {
    minWidth: "100%",
    borderCollapse: "collapse",
    alignItems: "center",
  },
  props => ({
    display: !props.$responsive ? "table" : props.$compress ? "table" : "grid",
    gridTemplateColumns: `repeat(${props.$columnCount}, auto)${
      props.$hasActionsColumn ? " 80px" : ""
    }`,
    ".MuiTableCell-root": {
      wordBreak: props.$overflow === "scroll" ? "normal" : props.$overflow,
    },
  })
);

const StyledTableBody = styled(MuiTableBody)({
  display: "contents",
});

const StyledTableHeadRow = styled(MuiTableRow)(({ theme }) => ({
  display: "contents",
  backgroundColor: theme.palette.primary[300],
}));

const StyledTableRow = styled(MuiTableRow)<{
  $responsive?: TableRowProps["responsive"];
}>(
  ({ theme }) => ({
    ":nth-of-type(even)": {
      background: theme.palette.secondary[900],
    },
    ":hover": {
      background: theme.palette.primary[200],
    },
  }),
  props => ({
    display: props.$responsive ? "contents" : "",
  })
);

const StyledTableCell = styled(MuiTableCell)<{
  $border?: TableCellProps["border"];
  $responsive?: TableCellProps["responsive"];
  $action?: TableCellProps["action"];
}>(
  ({ theme }) => ({
    alignItems: "center",
    fontSize: "14px",
    padding: "15px 16px",
    color: theme.palette.secondary[900],
    overflow: "hidden",
    background: "inherit",
    minHeight: "100%",
<<<<<<< HEAD
  }),
  props => ({
    borderBottom: props?.$border ? `1px solid ${props.theme.palette.secondary[100]}` : "0",
=======
  },
  props => ({ theme }) => ({
    borderBottom: props?.$border ? `1px solid ${theme.palette.secondary[200]}` : "0",
>>>>>>> 0ac0f440
    display: props.$responsive ? "flex" : "",
    width: !props.$responsive && props.$action ? "80px" : "",
  })
);

interface TableCellProps extends MuiTableCellProps, Pick<TableProps, "responsive"> {
  action?: boolean;
  border?: boolean;
}

const TableCell = ({ action, border, responsive, ...props }: TableCellProps) => (
  <StyledTableCell $action={action} $border={border} $responsive={responsive} {...props} />
);

interface TableContainerProps {
  children: React.ReactElement<TableProps>;
}

const TableContainer = ({ children }: TableContainerProps) => (
  <MuiTableContainer component={StyledPaper} elevation={0}>
    {children}
  </MuiTableContainer>
);

interface TableProps extends Pick<MuiTableProps, "stickyHeader"> {
  /** The names of the columns. This must be set (even to empty string) to render the table. */
  columns: string[];
  /** The breakpoint at which to compress the table rows. By default the small breakpoint is used. */
  compressBreakpoint?: Breakpoint;
  /** Hide the header. By default this is false. */
  hideHeader?: boolean;
  /** Add an actions column. By default this is false. */
  actionsColumn?: boolean;
  /** Make table responsive */
  responsive?: boolean;
  /** How to handle horizontal overflow */
  overflow?: "scroll" | "break-word";
  /** Table rows to render */
  children?:
    | (React.ReactElement<TableRowProps> | null | undefined | {})[]
    | React.ReactElement<TableRowProps>;
}

const Table: React.FC<TableProps> = ({
  columns,
  compressBreakpoint = "sm",
  hideHeader = false,
  actionsColumn = false,
  responsive = false,
  overflow = "scroll",
  children,
  ...props
}) => {
  const showHeader = !hideHeader;
  const compress = useMediaQuery((theme: any) => theme.breakpoints.down(compressBreakpoint));

  return (
    <TableContainer>
      <StyledTable
        $compress={compress}
        $columnCount={columns?.length}
        $hasActionsColumn={actionsColumn}
        $responsive={responsive}
        $overflow={overflow}
        {...props}
      >
        {/*
          Filter out empty strings from column headers.
          This may be unintended which is why we override wit hthe hideHeader prop.
        */}
        {showHeader && columns?.length !== 0 && columns.filter(h => h.length !== 0).length !== 0 && (
          <MuiTableHead>
            <StyledTableHeadRow>
              {columns.map(h => (
                <StyledTableCell key={h} $responsive={responsive}>
                  <Typography variant="subtitle3">{h}</Typography>
                </StyledTableCell>
              ))}
              {actionsColumn && !(responsive && compress) && (
                <StyledTableCell $responsive={responsive} $action />
              )}
            </StyledTableHeadRow>
          </MuiTableHead>
        )}
        <StyledTableBody>
          {React.Children.map(children, (c: React.ReactElement<TableRowProps>) =>
            React.cloneElement(c, { responsive })
          )}
        </StyledTableBody>
      </StyledTable>
    </TableContainer>
  );
};

export interface TableRowProps
  extends Pick<MuiTableRowProps, "onClick">,
    Pick<MuiTableCellProps, "colSpan"> {
  children?: React.ReactNode;
  /**
   * The default element to render if children are null. If not present and a child is null
   * this the child's value will be used.
   */
  cellDefault?: React.ReactNode;
  /**
   * Make the table row responsive. This is mainly used for internal rendering. Consumers
   * should set the responsive prop on the table.
   */
  responsive?: boolean;
}

const TableRow = ({
  children = [],
  onClick,
  cellDefault,
  responsive = false,
  colSpan,
  ...props
}: TableRowProps) => (
  <StyledTableRow onClick={onClick} $responsive={responsive} {...props}>
    {React.Children.map(children, (value, index) => (
      // eslint-disable-next-line react/no-array-index-key
      <StyledTableCell key={index} $responsive={responsive} colSpan={colSpan}>
        {value === null && cellDefault !== undefined ? cellDefault : value}
      </StyledTableCell>
    ))}
  </StyledTableRow>
);

interface TableRowActionProps {
  children: string;
  onClick: () => void;
  icon?: React.ReactElement;
}

const TableRowAction = ({ children, onClick, icon }: TableRowActionProps) => (
  <PopperItem icon={icon} onClick={onClick}>
    {children}
  </PopperItem>
);

interface TableRowActionsProps {
  children?: React.ReactElement<TableRowActionProps> | React.ReactElement<TableRowActionProps>[];
}

const TableRowActions = ({ children }: TableRowActionsProps) => {
  const anchorRef = React.useRef(null);
  const [open, setOpen] = React.useState(false);

  return (
    <>
      <IconButton
        disableRipple
        disabled={React.Children.count(children) <= 0}
        ref={anchorRef}
        onClick={() => setOpen(true)}
        size="large"
      >
        <MoreVertIcon />
      </IconButton>
      <Popper
        open={open}
        anchorRef={anchorRef}
        onClickAway={() => setOpen(false)}
        placement="bottom-end"
      >
        {children}
      </Popper>
    </>
  );
};

export { TableCell, Table, TableContainer, TableRow, TableRowAction, TableRowActions };

export type { TableProps };
export type { TableContainerProps };<|MERGE_RESOLUTION|>--- conflicted
+++ resolved
@@ -23,11 +23,7 @@
 import { Typography } from "../typography";
 
 const StyledPaper = styled(MuiPaper)(({ theme }) => ({
-<<<<<<< HEAD
-  border: `1px solid ${theme.palette.secondary[100]}`,
-=======
   border: `1px solid ${theme.palette.secondary[200]}`,
->>>>>>> 0ac0f440
 }));
 
 const StyledTable = styled(MuiTable)<{
@@ -91,15 +87,9 @@
     overflow: "hidden",
     background: "inherit",
     minHeight: "100%",
-<<<<<<< HEAD
   }),
-  props => ({
-    borderBottom: props?.$border ? `1px solid ${props.theme.palette.secondary[100]}` : "0",
-=======
-  },
   props => ({ theme }) => ({
     borderBottom: props?.$border ? `1px solid ${theme.palette.secondary[200]}` : "0",
->>>>>>> 0ac0f440
     display: props.$responsive ? "flex" : "",
     width: !props.$responsive && props.$action ? "80px" : "",
   })
