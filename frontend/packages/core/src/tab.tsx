--- conflicted
+++ resolved
@@ -86,11 +86,7 @@
   onChange?: (value: string) => void;
 }
 
-<<<<<<< HEAD
-export const Tabs = ({ children, value, variant, onChange }: TabsProps) => {
-=======
-export const Tabs = ({ children, value, variant, ...props }: TabsProps) => {
->>>>>>> 1708dbc3
+export const Tabs = ({ children, value, variant, onChange, ...props }: TabsProps) => {
   const [selectedIndex, setSelectedIndex] = React.useState((value || 0).toString());
   const onChangeMiddleware = (_, v: string) => {
     setSelectedIndex(v);
