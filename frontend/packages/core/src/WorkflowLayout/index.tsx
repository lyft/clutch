import React from "react";
<<<<<<< HEAD
import { matchPath } from "react-router-dom";
=======
>>>>>>> edd2f15b
import type { Interpolation } from "@emotion/styled";
import type { CSSObject, Theme } from "@mui/material";
import { alpha } from "@mui/material";

import type { Workflow } from "../AppProvider/workflow";
import Breadcrumbs from "../Breadcrumbs";
<<<<<<< HEAD
import Loadable from "../loading";
import { useLocation } from "../navigation";
=======
import { useLocation, useParams } from "../navigation";
>>>>>>> edd2f15b
import styled from "../styled";
import { Typography } from "../typography";
import { generateBreadcrumbsEntries } from "../utils";

import { useWorkflowLayoutContext } from "./context";

export type LayoutVariant = "standard" | "wizard";

export type LayoutProps = {
  workflowsInPath: Array<Workflow>;
  variant?: LayoutVariant | null;
  title?: string;
  subtitle?: string;
  hideHeader?: boolean;
  usesContext?: boolean;
};

type StyledVariantComponentProps = {
  theme: Theme;
  $variant: LayoutVariant;
};

const BASE_CONTAINER_STYLES: CSSObject = {
  display: "flex",
  flexDirection: "column",
  width: "100%",
  overflowY: "auto",
};

const getContainerVariantStyles = (variant: LayoutVariant, theme: Theme) => {
  const layoutVariantStylesMap: { [key in LayoutVariant]: CSSObject } = {
    standard: {
      ...BASE_CONTAINER_STYLES,
      padding: theme.spacing("md"),
    },
    wizard: {
      ...BASE_CONTAINER_STYLES,
      width: "800px", // Taken from the Wizard Component default width
      padding: theme.spacing("lg", "none"),
      margin: theme.spacing("none", "auto"),
    },
  };
  return layoutVariantStylesMap[variant];
};

const LayoutContainer = styled("div")(
  ({ $variant, theme }: StyledVariantComponentProps) =>
    getContainerVariantStyles($variant, theme) as Interpolation<void>
);

const PageHeader = styled("div")(({ $variant, theme }: StyledVariantComponentProps) => ({
  padding: theme.spacing("none", $variant === "wizard" ? "md" : "none"),
  paddingBottom: theme.spacing("base"),
  width: "100%",
}));

const PageHeaderBreadcrumbsWrapper = styled("div")(({ theme }: { theme: Theme }) => ({
  marginBottom: theme.spacing("xs"),
}));

const PageHeaderMainContainer = styled("div")({
  display: "flex",
  flexWrap: "wrap",
  justifyContent: "space-between",
  alignItems: "center",
  minHeight: "70px",
});

const PageHeaderInformation = styled("div")({
  display: "flex",
  flexDirection: "column",
  justifyContent: "space-evenly",
  height: "70px",
});

const PageHeaderSideContent = styled("div")({
  display: "flex",
  flexDirection: "column",
  justifyContent: "space-evenly",
  height: "70px",
});

const Title = styled(Typography)({
  lineHeight: 1,
  textTransform: "capitalize",
});

const Subtitle = styled(Typography)(({ theme }: { theme: Theme }) => ({
  color: alpha(theme.colors.neutral[900], 0.45),
  whiteSpace: "nowrap",
}));

const WorkflowLayout = ({
  workflowsInPath,
  variant = null,
  title = null,
  subtitle = null,
  hideHeader = false,
  usesContext = false,
  children,
}: React.PropsWithChildren<LayoutProps>) => {
  const [headerLoading, setHeaderLoading] = React.useState(usesContext);

  const location = useLocation();
  const context = useWorkflowLayoutContext();

  const headerTitle = context?.title || title;
  const headerSubtitle = context?.subtitle || subtitle;

  React.useEffect(() => {
    if (context) {
      // Done to avoid a flash of the default title and subtitle
      setTimeout(() => setHeaderLoading(false), 750);
    }
  }, [context]);

  const entries = generateBreadcrumbsEntries(workflowsInPath, location);

  if (variant === null) {
    return <>{children}</>;
  }

  return (
    <LayoutContainer $variant={variant}>
      {!hideHeader && (
        <PageHeader $variant={variant}>
          <PageHeaderBreadcrumbsWrapper>
            <Breadcrumbs entries={entries} />
          </PageHeaderBreadcrumbsWrapper>
          {(headerTitle || headerSubtitle) && (
            <PageHeaderMainContainer>
              <Loadable isLoading={headerLoading}>
                <PageHeaderInformation>
                  {headerTitle && <Title variant="h2">{headerTitle}</Title>}
                  {headerSubtitle && <Subtitle variant="subtitle2">{headerSubtitle}</Subtitle>}
                </PageHeaderInformation>
                {context?.headerContent && (
                  <PageHeaderSideContent>{context.headerContent}</PageHeaderSideContent>
                )}
              </Loadable>
            </PageHeaderMainContainer>
          )}
        </PageHeader>
      )}
      {children}
    </LayoutContainer>
  );
};

export default WorkflowLayout;<|MERGE_RESOLUTION|>--- conflicted
+++ resolved
@@ -1,20 +1,12 @@
 import React from "react";
-<<<<<<< HEAD
-import { matchPath } from "react-router-dom";
-=======
->>>>>>> edd2f15b
 import type { Interpolation } from "@emotion/styled";
 import type { CSSObject, Theme } from "@mui/material";
 import { alpha } from "@mui/material";
 
 import type { Workflow } from "../AppProvider/workflow";
 import Breadcrumbs from "../Breadcrumbs";
-<<<<<<< HEAD
 import Loadable from "../loading";
 import { useLocation } from "../navigation";
-=======
-import { useLocation, useParams } from "../navigation";
->>>>>>> edd2f15b
 import styled from "../styled";
 import { Typography } from "../typography";
 import { generateBreadcrumbsEntries } from "../utils";
