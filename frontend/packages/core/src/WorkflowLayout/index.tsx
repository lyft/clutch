--- conflicted
+++ resolved
@@ -15,7 +15,7 @@
 
 // TODO: Define valid type variants
 export type LayoutProps = {
-  workflow?: Workflow;
+  workflow: Workflow;
   variant?: LayoutVariant;
   title?: string | ((params: Params) => string);
   subtitle?: string;
@@ -66,7 +66,6 @@
   width: "100%",
 }));
 
-<<<<<<< HEAD
 const PageHeaderBreadcrumbsWrapper = styled("div")(({ theme }: { theme: Theme }) => ({
   marginBottom: theme.spacing(theme.clutch.spacing.xs),
 }));
@@ -86,15 +85,6 @@
 });
 
 const Title = styled(Typography)({
-=======
-const PageHeaderMainContainer = styled("div")({
-  display: "flex",
-  alignItems: "center",
-  height: "70px",
-});
-
-const Heading = styled(Typography)({
->>>>>>> 5b7841c9
   lineHeight: 1,
 });
 
@@ -113,11 +103,11 @@
 }: React.PropsWithChildren<LayoutProps>) => {
   const params = useParams();
   const location = useLocation();
-  const workflowPaths = workflow?.routes.map(({ path }) => `/${workflow?.path}/${path}`);
+  const workflowPaths = workflow.routes.map(({ path }) => `/${workflow.path}/${path}`);
   const breadcrumbsEntries = generateBreadcrumbsEntries(
     location,
     (url: string) =>
-      `/${workflow?.path}` !== url &&
+      `/${workflow.path}` !== url &&
       !workflowPaths.includes(url) &&
       !workflowPaths.find(path => !!matchPath({ path }, url))
   );
@@ -130,7 +120,6 @@
     <LayoutContainer $variant={variant}>
       {!hideHeader && (
         <PageHeader $variant={variant}>
-<<<<<<< HEAD
           <PageHeaderBreadcrumbsWrapper $onlyBreadcrumbs={onlyBreadcrumbs}>
             <Breadcrumbs entries={breadcrumbsEntries} />
           </PageHeaderBreadcrumbsWrapper>
@@ -146,20 +135,6 @@
               </PageHeaderInformation>
             </PageHeaderMainContainer>
           )}
-=======
-          <Breadcrumbs entries={breadcrumbsEntries} />
-          <PageHeaderMainContainer>
-            {heading && (
-              <>
-                {React.isValidElement(heading) ? (
-                  heading
-                ) : (
-                  <Heading variant="h2">{heading}</Heading>
-                )}
-              </>
-            )}
-          </PageHeaderMainContainer>
->>>>>>> 5b7841c9
         </PageHeader>
       )}
       {children}
