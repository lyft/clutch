--- conflicted
+++ resolved
@@ -41,11 +41,7 @@
   componentName: string,
   key: string,
   defaultData?: unknown
-<<<<<<< HEAD
-): any => {
-=======
 ): unknown => {
->>>>>>> 02e207c2
   if (store && store[componentName]) {
     return key.length ? store[componentName][key] : store[componentName];
   }
