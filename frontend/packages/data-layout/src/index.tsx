import { DataLayoutContext } from "./context";
import useDataLayout from "./layout";
import useDataLayoutManager from "./manager";

<<<<<<< HEAD
export { useDataLayout, useDataLayoutManager, DataLayoutContext };
export type { ManagerLayout } from "./state";
=======
export type { ManagerLayout } from "./state";
export { useDataLayout, useDataLayoutManager, DataLayoutContext };
>>>>>>> 83c47c8a
<|MERGE_RESOLUTION|>--- conflicted
+++ resolved
@@ -2,10 +2,5 @@
 import useDataLayout from "./layout";
 import useDataLayoutManager from "./manager";
 
-<<<<<<< HEAD
-export { useDataLayout, useDataLayoutManager, DataLayoutContext };
 export type { ManagerLayout } from "./state";
-=======
-export type { ManagerLayout } from "./state";
-export { useDataLayout, useDataLayoutManager, DataLayoutContext };
->>>>>>> 83c47c8a
+export { useDataLayout, useDataLayoutManager, DataLayoutContext };