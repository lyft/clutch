import type { Thunk } from "react-hook-thunk-reducer";
import type { ClutchError } from "@clutch-sh/core";
import _ from "lodash";

import type { Action, ManagerLayout } from "./state";
import { ManagerAction, useManagerState } from "./state";

const assign = (key: string, value: object): Thunk<ManagerLayout, Action> => {
  return dispatch => {
    dispatch({
      type: ManagerAction.SET,
      payload: { key, value },
    });
  };
};

const reset = (): Thunk<ManagerLayout, Action> => {
  return dispatch => {
    dispatch({
      type: ManagerAction.RESET,
    });
  };
};

const update = (key: string, value: object): Thunk<ManagerLayout, Action> => {
  return dispatch => {
    dispatch({
      type: ManagerAction.UPDATE,
      payload: { key, value },
    });
  };
};

const hydrate = (key: string): Thunk<ManagerLayout, Action> => {
  return (dispatch, getState) => {
    const state = getState();
    if (Object.keys(state[key]).includes("hydrator")) {
      dispatch({
        type: ManagerAction.HYDRATE_START,
        payload: { key },
      });

      const args = state[key].deps.map(dep => state[dep].data);
      if (args.some(element => _.isEmpty(element))) {
        dispatch({
          type: ManagerAction.HYDRATE_END,
          payload: {
            key,
            error: {
              message: `Missing dependency for data layout: '${key}'`,
              status: {
                code: 404,
                text: "Not Found",
              },
            } as ClutchError,
          },
        });
        return;
      }

      return state[key]
        .hydrator(...args)
        .then(result => {
          dispatch({
            type: ManagerAction.HYDRATE_END,
            payload: {
              key,
              result: state[key].transformResponse(result),
            },
          });
        })
        .catch(error => {
          dispatch({
            type: ManagerAction.HYDRATE_END,
            payload: {
              key,
              error: state[key].transformError(error),
            },
          });
        });
    }
  };
};

<<<<<<< HEAD
interface Error {
  response?: {
    displayText?: string;
  };
  message: string;
}

=======
>>>>>>> 83c47c8a
export interface DataManager {
  state: object;
  assign: (key: string, value: object) => void;
  hydrate: (key: string) => void;
  update: (key: string, value: object) => void;
  reset: () => void;
}

const defaultTransform = (data: object): object => data;
const defaultErrorTransform = (err: any): ClutchError => err;

const initialLayoutStepState = { data: {}, isLoading: true, error: null };

const defaultState = (layouts: ManagerLayout) => {
  const initializedLayouts = {};
  Object.keys(layouts).forEach(key => {
    const layout = layouts[key];
    initializedLayouts[key] = initialLayoutStepState;
    if (layout?.hydrator !== undefined) {
      initializedLayouts[key] = {
        ...initializedLayouts[key],
        hydrator: layout?.hydrator || (() => {}),
        transformResponse: layout.transformResponse || defaultTransform,
        transformError: layout.transformError || defaultErrorTransform,
        deps: layout?.deps || [],
        cache: layout.cache ?? false,
      };
    }
  });
  return initializedLayouts;
};

const useDataLayoutManager = (layouts: ManagerLayout): DataManager => {
  const initialState = defaultState(layouts);

  const [state, dispatch] = useManagerState(initialState);
  return {
    state,
    assign: (key, value) => dispatch(assign(key, value)),
    hydrate: key => dispatch(hydrate(key)),
    update: (key, value) => dispatch(update(key, value)),
    reset: () => dispatch(reset()),
  };
};

export default useDataLayoutManager;<|MERGE_RESOLUTION|>--- conflicted
+++ resolved
@@ -82,16 +82,6 @@
   };
 };
 
-<<<<<<< HEAD
-interface Error {
-  response?: {
-    displayText?: string;
-  };
-  message: string;
-}
-
-=======
->>>>>>> 83c47c8a
 export interface DataManager {
   state: object;
   assign: (key: string, value: object) => void;
