--- conflicted
+++ resolved
@@ -1,11 +1,6 @@
 import * as React from "react";
-<<<<<<< HEAD
 import type { CardHeaderSections, ClutchError } from "@clutch-sh/core";
-import { Card as ClutchCard, CardHeader, Error } from "@clutch-sh/core";
-=======
-import type { ClutchError } from "@clutch-sh/core";
 import { Card as ClutchCard, CardContent, CardHeader, Error } from "@clutch-sh/core";
->>>>>>> 22a58414
 import styled from "@emotion/styled";
 import { Grid, LinearProgress } from "@material-ui/core";
 
