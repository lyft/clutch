import * as React from "react";
import type { clutch as IClutch } from "@clutch-sh/api";
import type { ClutchError } from "@clutch-sh/core";
import { client, TextField, Tooltip, TooltipContainer, Typography, userId } from "@clutch-sh/core";
import styled from "@emotion/styled";
import { Divider, LinearProgress } from "@material-ui/core";
import InfoOutlinedIcon from "@material-ui/icons/InfoOutlined";
import LayersOutlinedIcon from "@material-ui/icons/LayersOutlined";
import _ from "lodash";

import { useDashUpdater } from "./dash-hooks";
import {
  deriveStateData,
  DispatchContext,
  hydrateFromLocalState,
  StateContext,
  writeToLocalState,
} from "./helpers";
import ProjectGroup from "./project-group";
import selectorReducer from "./selector-reducer";
import type { DashState, State } from "./types";
import { Group } from "./types";

const initialState: State = {
  [Group.PROJECTS]: {},
  [Group.UPSTREAM]: {},
  [Group.DOWNSTREAM]: {},
  projectData: {},
  loading: false,
  error: undefined,
};

const StyledSelectorContainer = styled.div({
  backgroundColor: "#F9FAFE",
  borderRight: "1px solid rgba(13, 16, 48, 0.1)",
  boxShadow: "0px 4px 6px rgba(53, 72, 212, 0.2)",
  width: "245px",
});

const StyledWorkflowHeader = styled.div({
  margin: "16px 16px 12px 16px",
  display: "flex",
  alignItems: "center",
});

const StyledWorkflowTitle = styled.span({
  fontWeight: "bold",
  fontSize: "20px",
  lineHeight: "24px",
  margin: "0px 8px",
});

const StyledProjectTextField = styled(TextField)({
  padding: "16px 16px 8px 16px",
});

const StyledProgressContainer = styled.div({
  height: "4px",
  ".MuiLinearProgress-root": {
    backgroundColor: "rgb(194, 200, 242)",
  },
  ".MuiLinearProgress-bar": {
    backgroundColor: "#3548D4",
  },
});

// Determines if every project has projectData (i.e. the effect has finished fetching the data)
const allPresent = (state: State): boolean => {
  let ret = true;
<<<<<<< HEAD
  const allProjects = [
    ...Object.keys(state[Group.PROJECTS]),
    ...Object.keys(state[Group.UPSTREAM]),
    ...Object.keys(state[Group.DOWNSTREAM]),
  ];
=======
  const allProjects = new Set([
    ...Object.keys(state[Group.PROJECTS]),
    ...Object.keys(state[Group.UPSTREAM]),
    ...Object.keys(state[Group.DOWNSTREAM]),
  ]);
>>>>>>> 66f6ce34
  allProjects.forEach(p => {
    if (!(p in state.projectData)) {
      ret = false;
    }
    return ret; // Will stop iteration early if false encountered.
  });
  return ret;
};

const ProjectSelector = () => {
  // On load, we'll request a list of owned projects and their upstreams and downstreams from the API.
  // The API will contain information about the relationships between projects and upstreams and downstreams.
  // By default, the owned projects will be checked and others will be unchecked.

  const [customProject, setCustomProject] = React.useState("");

  const { updateSelected } = useDashUpdater();

  const [state, dispatch] = React.useReducer(selectorReducer, hydrateFromLocalState(initialState));

  React.useEffect(() => {
    console.log("effect"); // eslint-disable-line
    // Determine if any hydration is required.
    // - Are any services missing from state.projectdata?
    // - Are projects empty (first load)?
    // - Is loading not already in progress?

    if (!state.loading && (Object.keys(state[Group.PROJECTS]).length === 0 || !allPresent(state))) {
      console.log("calling API!", state.loading); // eslint-disable-line
      dispatch({ type: "HYDRATE_START" });

      // TODO: have userId check be server driven
      const requestParams = { users: [userId()], projects: [] } as {
        users: string[];
        projects: string[];
      };
      _.forEach(Object.keys(state[Group.PROJECTS]), p => {
        // if the project is custom
        if (state[Group.PROJECTS][p].custom) {
          requestParams.projects.push(p);
        }
      });

      client
        .post("/v1/project/getProjects", requestParams as IClutch.project.v1.GetProjectsRequest)
        .then(resp => {
          const { results } = resp.data as IClutch.project.v1.GetProjectsResponse;
          dispatch({ type: "HYDRATE_END", payload: { result: results || {} } });
        })
        .catch((err: ClutchError) => {
          dispatch({ type: "HYDRATE_ERROR", payload: { result: err } });
        });
    }
  }, [state[Group.PROJECTS]]);

  // computes the final state for rendering across other components
  // (ie. filters out upstream/downstreams that are "hidden")
  const derivedState = React.useMemo(() => deriveStateData(state), [state]);

  // This hook updates the global dash state based on the currently selected projects for cards to consume (including upstreams and downstreams).
  React.useEffect(() => {
    if (!allPresent(state)) {
      // Need to wait for the data.
      return;
    }

    const dashState: DashState = { projectData: {}, selected: [] };

    // Determine selected projects.
    const selected = new Set<string>();
    _.forEach(Object.keys(derivedState[Group.PROJECTS]), p => {
      if (derivedState[Group.PROJECTS][p].checked) {
        selected.add(p);
      }
    });
    _.forEach(Object.keys(derivedState[Group.DOWNSTREAM]), p => {
      if (derivedState[Group.DOWNSTREAM][p].checked) {
        selected.add(p);
      }
    });
    _.forEach(Object.keys(derivedState[Group.UPSTREAM]), p => {
      if (derivedState[Group.UPSTREAM][p].checked) {
        selected.add(p);
      }
    });
    dashState.selected = Array.from(selected).sort();

    // Collect project data.
    _.forEach(dashState.selected, p => {
      dashState.projectData[p] = state.projectData[p];
    });

    // Update!
    writeToLocalState(state);
    updateSelected(dashState);
  }, [state]);

  const handleAdd = () => {
    if (customProject === "") {
      return;
    }
    dispatch({
      type: "ADD_PROJECTS",
      payload: { group: Group.PROJECTS, projects: [customProject] },
    });
    setCustomProject("");
  };

  const hasError = state.error !== undefined && state.error !== null;

  return (
    <DispatchContext.Provider value={dispatch}>
      <StateContext.Provider value={derivedState}>
        <StyledSelectorContainer>
          <StyledWorkflowHeader>
            <LayersOutlinedIcon fontSize="small" />
            <StyledWorkflowTitle>Dash</StyledWorkflowTitle>
            <Tooltip
              title={
                <>
                  {[
                    {
                      title: "Projects",
                      description:
                        "Service, mobile app, etc. Unchecking a project hides its upstream and downstream dependencies.",
                    },
                    {
                      title: "Upstreams",
                      description: "Receive requests and send responses to the selected project.",
                    },
                    {
                      title: "Downstreams",
                      description: "Send requests and receive responses from the selected project.",
                    },
                  ].map(item => (
                    <TooltipContainer key={item.title}>
                      <Typography variant="subtitle3" color="#FFFFFF">
                        {item.title}
                      </Typography>
                      <Typography variant="body3" color="#E7E7EA">
                        {item.description}
                      </Typography>
                    </TooltipContainer>
                  ))}
                </>
              }
              interactive
              maxWidth="400px"
              placement="right-start"
            >
              <InfoOutlinedIcon fontSize="small" />
            </Tooltip>
          </StyledWorkflowHeader>
          <StyledProgressContainer>
            {state.loading && <LinearProgress color="secondary" />}
          </StyledProgressContainer>
          <Divider />
          {/* TODO: add plus icon in the text field */}
          <StyledProjectTextField
            disabled={state.loading}
            placeholder="Add a project"
            value={customProject}
            onChange={e => setCustomProject(e.target.value)}
            onKeyDown={e => e.key === "Enter" && handleAdd()}
            helperText={state.error?.message}
            error={hasError}
          />
          <ProjectGroup title="Projects" group={Group.PROJECTS} displayToggleHelperText />
          <Divider />
          <ProjectGroup title="Upstreams" group={Group.UPSTREAM} />
          <Divider />
          <ProjectGroup title="Downstreams" group={Group.DOWNSTREAM} />
        </StyledSelectorContainer>
      </StateContext.Provider>
    </DispatchContext.Provider>
  );
};

export default ProjectSelector;<|MERGE_RESOLUTION|>--- conflicted
+++ resolved
@@ -67,19 +67,11 @@
 // Determines if every project has projectData (i.e. the effect has finished fetching the data)
 const allPresent = (state: State): boolean => {
   let ret = true;
-<<<<<<< HEAD
-  const allProjects = [
-    ...Object.keys(state[Group.PROJECTS]),
-    ...Object.keys(state[Group.UPSTREAM]),
-    ...Object.keys(state[Group.DOWNSTREAM]),
-  ];
-=======
   const allProjects = new Set([
     ...Object.keys(state[Group.PROJECTS]),
     ...Object.keys(state[Group.UPSTREAM]),
     ...Object.keys(state[Group.DOWNSTREAM]),
   ]);
->>>>>>> 66f6ce34
   allProjects.forEach(p => {
     if (!(p in state.projectData)) {
       ret = false;
