import * as React from "react";
import { useForm } from "react-hook-form";
import type { clutch as IClutch, google as IGoogle } from "@clutch-sh/api";
import {
  client,
  ClutchError,
  FeatureOn,
  SimpleFeatureFlag,
  TextField,
  Tooltip,
  TooltipContainer,
  Typography,
  userId,
  useWorkflowStorageContext,
} from "@clutch-sh/core";
import styled from "@emotion/styled";
import { Divider, LinearProgress } from "@material-ui/core";
import AddIcon from "@material-ui/icons/Add";
import InfoOutlinedIcon from "@material-ui/icons/InfoOutlined";
import UpdateIcon from "@material-ui/icons/Update";
import _ from "lodash";

import { useDashUpdater, useRefreshUpdater } from "./dash-hooks";
import {
  deriveStateData,
  DispatchContext,
  exclusiveProjectDependencies,
  StateContext,
} from "./helpers";
import ProjectGroup from "./project-group";
import selectorReducer from "./selector-reducer";
import { COMPONENT_NAME, getLocalState, loadStoredState, STORAGE_STATE_KEY } from "./storage";
import type { Action, DashState, State } from "./types";
import { Group } from "./types";

/**
 * ProjectSelectorError: use for defining error types that will be propagated to the parent component
 */
export interface ProjectSelectorError {
  /**
   * errors: Partial failure errors from the server
   */
  errors: IGoogle.rpc.IStatus[];
}

/**
 * ProjectSelectorProps: Defined input properties of ProjectSelector component
 */
interface ProjectSelectorProps {
  /**
   * onError: (optional) error handle which will accept a ProjectSelectorError as input
   */
  onError?: (ProjectSelectorError) => void;
}

const initialState: State = {
  [Group.PROJECTS]: {},
  [Group.UPSTREAM]: {},
  [Group.DOWNSTREAM]: {},
  projectData: {},
  projectErrors: [],
  loading: false,
  error: undefined,
};

const StyledSelectorContainer = styled.div({
  backgroundColor: "#F9FAFE",
  borderRight: "1px solid rgba(13, 16, 48, 0.1)",
  boxShadow: "0px 4px 6px rgba(53, 72, 212, 0.2)",
  width: "245px",
  overflowY: "auto",
  overflowX: "hidden",
  maxHeight: "100%",
});

const StyledWorkflowHeader = styled.div({
  margin: "16px 16px 12px 16px",
  display: "flex",
  alignItems: "center",
  justifyContent: "space-between",
  height: "24px",
});

const StyledWorkflowTitle = styled.span({
  fontWeight: "bold",
  fontSize: "20px",
  lineHeight: "24px",
  margin: "0px 8px",
});

const StyledProjectTextField = styled(TextField)({
  padding: "16px 16px 8px 16px",
});

const StyledProgressContainer = styled.div({
  height: "4px",
  ".MuiLinearProgress-root": {
    backgroundColor: "rgb(194, 200, 242)",
  },
  ".MuiLinearProgress-bar": {
    backgroundColor: "#3548D4",
  },
});

// TODO(smonero): decide on styling for this
const FlexCenterAlignContainer = styled.div({
  display: "flex",
  alignItems: "center",
});

// Determines if every project has projectData (i.e. the effect has finished fetching the data)
const allPresent = (state: State, dispatch: React.Dispatch<Action>): boolean => {
  const projectCheck = project =>
    project in state.projectData && !_.isEmpty(state.projectData?.[project]);

  // verify that we have all data for our top level projects
  const projectKeys = Object.keys(state[Group.PROJECTS]);
  if (!projectKeys.every(projectCheck)) {
    // missing data for a direct project, return
    return false;
  }

  // we have data for our projects, pull the dependencies from each to check
  // (instead of relying on our state)
  const dependencies: string[] = [];
  projectKeys.forEach(p => {
    const { upstreams, downstreams } = exclusiveProjectDependencies(state, Group.PROJECTS, p);
    dependencies.push(...upstreams, ...downstreams);
  });

  if (!_.uniq(dependencies).every(projectCheck)) {
    // missing data for a dependency, return
    return false;
  }

  const upDownKeys: string[] = Array.from(
    new Set([...Object.keys(state[Group.UPSTREAM]), ...Object.keys(state[Group.DOWNSTREAM])])
  );

  // we've received all data for our projects, check for mismatch in up / down streams in our state and remove them
  const missing = upDownKeys.filter(p => !projectCheck(p));
  if (missing.length) {
    // we're missing upstreams / downstreams, remove them from our state
    dispatch({ type: "HYDRATE_ERROR", payload: { result: { missing } } });
  }

  return true;
};

const hydrateProjects = (
  state: State,
  dispatch: React.Dispatch<Action>,
  fromShortLink: boolean
) => {
  // Determine if any hydration is required.
  // - Are any services missing from state.projectdata?
  // - Are projects empty (first load)?
  // - Is loading not already in progress?
  if (
    !state.loading &&
    (Object.keys(state[Group.PROJECTS]).length === 0 || !allPresent(state, dispatch))
  ) {
    dispatch({ type: "HYDRATE_START" });

    // TODO: have userId check be server driven
    const requestParams = { users: [], projects: [] } as {
      users: string[];
      projects: string[];
    };

    // will only push the userId onto the request if we're not currently under a shortLink
    // this is so that the API will not return the users default projects
    if (!fromShortLink) {
      requestParams.users.push(userId());
    }

    // since default projects are always included in the response, no reason to only filter on custom projects
    requestParams.projects = Object.keys(state[Group.PROJECTS]);

    client
      .post("/v1/project/getProjects", requestParams as IClutch.project.v1.GetProjectsRequest)
      .then(resp => {
        const { results, partialFailures } = resp.data as IClutch.project.v1.GetProjectsResponse;

        dispatch({
          type: "HYDRATE_END",
          payload: { result: { results: results || {}, partialFailures } },
        });
      })
      .catch((err: ClutchError) => {
        dispatch({ type: "HYDRATE_ERROR", payload: { result: err } });
      });
  }
};

const autoComplete = async (search: string): Promise<any> => {
  // Check the length of the search query as the user might empty out the search
  // which will still trigger the on change handler
  if (search.length === 0) {
    return { results: [] };
  }

  const response = await client.post("/v1/resolver/autocomplete", {
    want: `type.googleapis.com/clutch.core.project.v1.Project`,
    search,
    caseSensitive: false,
  });

  return { results: response?.data?.results || [] };
};

const Form = styled.form({});

const ProjectSelector = ({ onError }: ProjectSelectorProps) => {
  // On load, we'll request a list of owned projects and their upstreams and downstreams from the API.
  // The API will contain information about the relationships between projects and upstreams and downstreams.
  // By default, the owned projects will be checked and others will be unchecked.

  const [customProject, setCustomProject] = React.useState("");
  const { updateSelected } = useDashUpdater();

  const { removeData, retrieveData, fromShortLink, storeData } = useWorkflowStorageContext();

  const [state, dispatch] = React.useReducer(
    selectorReducer,
    loadStoredState(initialState, retrieveData, removeData)
  );

  React.useEffect(() => {
    hydrateProjects(state, dispatch, fromShortLink);
  }, [state[Group.PROJECTS]]);

  // computes the final state for rendering across other components
  // (ie. filters out upstream/downstreams that are "hidden")
  const derivedState = React.useMemo(() => deriveStateData(state), [state]);

  // This hook updates the global dash state based on the currently selected projects for cards to consume (including upstreams and downstreams).
  React.useEffect(() => {
    if (!allPresent(state, dispatch)) {
      // Need to wait for the data.
      return;
    }

    if (onError && state.projectErrors && state.projectErrors.length) {
      onError({ errors: state.projectErrors });
      dispatch({ type: "CLEAR_PROJECT_ERRORS" });
    }

    const dashState: DashState = { projectData: {}, selected: [] };

    // Determine selected projects.
    const selected = new Set<string>();
    _.forEach(Object.keys(derivedState[Group.PROJECTS]), p => {
      if (derivedState[Group.PROJECTS][p].checked) {
        selected.add(p);
      }
    });
    _.forEach(Object.keys(derivedState[Group.DOWNSTREAM]), p => {
      if (derivedState[Group.DOWNSTREAM][p].checked) {
        selected.add(p);
      }
    });
    _.forEach(Object.keys(derivedState[Group.UPSTREAM]), p => {
      if (derivedState[Group.UPSTREAM][p].checked) {
        selected.add(p);
      }
    });
    dashState.selected = Array.from(selected).sort();

    // Collect project data.
    _.forEach(dashState.selected, p => {
      dashState.projectData[p] = state.projectData[p];
    });

    // Update!
    storeData(COMPONENT_NAME, STORAGE_STATE_KEY, getLocalState(state), true);
    updateSelected(dashState);
  }, [state]);

  const handleAdd = () => {
    if (customProject === "") {
      return;
    }
    dispatch({
      type: "ADD_PROJECTS",
      payload: { group: Group.PROJECTS, projects: [customProject] },
    });
    setCustomProject("");
  };

  const hasError = state.error !== undefined && state.error !== null;

  const { handleSubmit } = useForm({
    mode: "onSubmit",
    reValidateMode: "onSubmit",
    shouldFocusError: false,
  });

  const handleChanges = event => {
    setCustomProject(event.target.value);
  };

<<<<<<< HEAD
  const { updateRefreshRate } = useRefreshUpdater();
  // TODO: once merged,
  // updateRefreshRate(reloadInterval);
=======
  // Autorefresh will eventually be passed via hooks to the cards to enforce their update intervals
  const [autoRefresh, setAutoRefresh] = React.useState<boolean>(true);

  // useEffect that handles auto-refreshing / reloading.
  React.useEffect(() => {
    // This way of autorefreshing is also used in other places.
    if (autoRefresh) {
      // hardcode to 30 seconds
      const interval = setInterval(() => hydrateProjects(state, dispatch, fromShortLink), 30000);
      return () => clearInterval(interval);
    }
    return () => {};
  }, [state, autoRefresh]);
>>>>>>> 9ea15931

  return (
    <DispatchContext.Provider value={dispatch}>
      <StateContext.Provider value={derivedState}>
        <StyledSelectorContainer>
          <StyledWorkflowHeader>
            <FlexCenterAlignContainer>
              <StyledWorkflowTitle>Dash</StyledWorkflowTitle>
              <Tooltip
                title={
                  <>
                    {[
                      {
                        title: "Projects",
                        description:
                          "Service, mobile app, etc. Unchecking a project hides its upstream and downstream dependencies.",
                      },
                      {
                        title: "Upstreams",
                        description: "Receive requests and send responses to the selected project.",
                      },
                      {
                        title: "Downstreams",
                        description:
                          "Send requests and receive responses from the selected project.",
                      },
                    ].map(item => (
                      <TooltipContainer key={item.title}>
                        <Typography variant="subtitle3" color="#FFFFFF">
                          {item.title}
                        </Typography>
                        <Typography variant="body4" color="#E7E7EA">
                          {item.description}
                        </Typography>
                      </TooltipContainer>
                    ))}
                  </>
                }
                interactive
                maxWidth="400px"
                placement="right-start"
              >
                <InfoOutlinedIcon fontSize="small" />
              </Tooltip>
            </FlexCenterAlignContainer>
            <FlexCenterAlignContainer>
              <SimpleFeatureFlag feature="dashRefreshSelect">
                <FeatureOn>
                  <Tooltip
                    title={autoRefresh ? "Disable data refresh" : "Data refresh every 30 seconds"}
                    interactive
                    placement="bottom"
                  >
                    <UpdateIcon
                      style={{ color: autoRefresh ? "#3548D4" : "rgba(0, 0, 0, 0.26)" }}
                      fontSize="small"
                      onClick={() => {
                        setAutoRefresh(!autoRefresh);
                      }}
                    />
                  </Tooltip>
                </FeatureOn>
              </SimpleFeatureFlag>
            </FlexCenterAlignContainer>
          </StyledWorkflowHeader>
          <StyledProgressContainer>
            {state.loading && <LinearProgress color="secondary" />}
          </StyledProgressContainer>
          <Divider />
          <Form noValidate onSubmit={handleSubmit(handleAdd)}>
            <StyledProjectTextField
              disabled={state.loading}
              placeholder="Add a project"
              value={customProject}
              onChange={handleChanges}
              helperText={state.error?.message}
              error={hasError}
              autocompleteCallback={v => autoComplete(v)}
              endAdornment={<AddIcon />}
            />
          </Form>
          <ProjectGroup title="Projects" group={Group.PROJECTS} displayToggleHelperText />
          <Divider />
          <ProjectGroup title="Upstreams" group={Group.UPSTREAM} />
          <Divider />
          <ProjectGroup title="Downstreams" group={Group.DOWNSTREAM} />
        </StyledSelectorContainer>
      </StateContext.Provider>
    </DispatchContext.Provider>
  );
};

export default ProjectSelector;<|MERGE_RESOLUTION|>--- conflicted
+++ resolved
@@ -300,26 +300,26 @@
     setCustomProject(event.target.value);
   };
 
-<<<<<<< HEAD
   const { updateRefreshRate } = useRefreshUpdater();
   // TODO: once merged,
   // updateRefreshRate(reloadInterval);
-=======
+
   // Autorefresh will eventually be passed via hooks to the cards to enforce their update intervals
   const [autoRefresh, setAutoRefresh] = React.useState<boolean>(true);
-
+  const REFRESH_RATE_MS = 30000
   // useEffect that handles auto-refreshing / reloading.
   React.useEffect(() => {
     // This way of autorefreshing is also used in other places.
     if (autoRefresh) {
       // hardcode to 30 seconds
-      const interval = setInterval(() => hydrateProjects(state, dispatch, fromShortLink), 30000);
+      const interval = setInterval(() => hydrateProjects(state, dispatch, fromShortLink), REFRESH_RATE_MS);
+      updateRefreshRate({refreshRate: REFRESH_RATE_MS})
       return () => clearInterval(interval);
     }
+    updateRefreshRate({refreshRate: null})
     return () => {};
   }, [state, autoRefresh]);
->>>>>>> 9ea15931
-
+  
   return (
     <DispatchContext.Provider value={dispatch}>
       <StateContext.Provider value={derivedState}>
