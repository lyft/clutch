--- conflicted
+++ resolved
@@ -372,8 +372,6 @@
 
 const SelectorContainer = styled.div({
   backgroundColor: "#F9FAFE",
-<<<<<<< HEAD
-=======
   border: "1px solid rgba(13, 16, 48, 0.1)",
   boxShadow: "0px 4px 6px rgba(53, 72, 212, 0.2)",
   width: "245px",
@@ -395,7 +393,6 @@
 // TODO: add plus icon in the text field
 const StyledProjectTextField = styled.div({
   paddingTop: "16px",
->>>>>>> b2492b72
 });
 
 const ProjectSelector = () => {
