import * as React from "react";
import { Checkbox, Switch } from "@clutch-sh/core";
import styled from "@emotion/styled";
import IconButton from "@material-ui/core/IconButton";
import ChevronRightIcon from "@material-ui/icons/ChevronRight";
import ClearIcon from "@material-ui/icons/Clear";
import ExpandMoreIcon from "@material-ui/icons/ExpandMore";

import { deriveSwitchStatus, useDispatch, useReducerState } from "./helpers";
import ProjectLinks from "./project-links";
import type { Group } from "./types";

const StyledGroup = styled.div({
  fontWeight: 500,
  marginLeft: "4px",
  marginTop: "9px",
  display: "block",
});

const StyledGroupTitle = styled.span({
  marginRight: "4px",
  display: "inline-block",
});

const StyledCount = styled.span({
  color: "rgba(13, 16, 48, 0.6)",
  backgroundColor: "rgba(13, 16, 48, 0.03)",
  fontVariantNumeric: "tabular-nums",
  borderRadius: "4px",
  fontWeight: "bold",
  fontSize: "12px",
  padding: "1px 4px",
  marginRight: "4px",
  marginBottom: "10px",
  marginTop: "2px",
  display: "inline-block",
});

// This div used to have `padding: "0 25px 0 8px"` but that made it look weird when we implemented quicklinks
// because the "only" and "x" buttons are hidden when the popper is expanded and mouse is no longer hovering.
const StyledMenuItem = styled.div({
  height: "48px",
  display: "flex",
  alignItems: "center",
  "&:hover": {
    backgroundColor: "rgba(13, 16, 48, 0.03)",
  },
  "&:hover > div": {
    display: "inline-flex", // Unhide hidden only button and x if necessary.
  },
});

const StyledProjectHeader = styled.div({
  display: "flex",
  maxWidth: "100%",
  alignItems: "flex-start",
  justifyContent: "space-between",
  minHeight: "40px",
  padding: "0 12px",
});

const StyledHeaderColumn = styled.div((props: { grow?: boolean }) => ({
  display: "flex",
  minHeight: "38px",
  alignItems: "center",
  flexGrow: props.grow ? 1 : 0,
}));

const StyledNoProjectsText = styled.div({
  color: "rgba(13, 16, 48, 0.38)",
  textAlign: "center",
  fontSize: "12px",
  marginBottom: "16px",
});

const StyledAllText = styled.div({
  color: "rgba(13, 16, 48, 0.38)",
});

const StyledMenuItemName = styled.span({
  flexGrow: 1,
  whiteSpace: "nowrap",
  textOverflow: "ellipsis",
  overflow: "hidden",
  marginLeft: "4px",
  marginRight: "0px",
  display: "block",
  maxWidth: "160px",
});

const StyledClearIcon = styled.span({
  ".MuiIconButton-root": {
    padding: "6px",
    color: "rgba(13, 16, 48, 0.38)",
  },
  ".MuiIconButton-root:hover": {
    backgroundColor: "rgb(245, 246, 253)",
  },
  ".MuiIconButton-root:active": {
    backgroundColor: "rgba(0,0,0, 0.1)",
  },
});

const StyledOnlyButton = styled.button({
  border: "none",
  cursor: "pointer",
  borderRadius: "4px",
  fontSize: "14px",
  padding: "5px",
  marginRight: "4px",
  color: "rgba(53, 72, 212, 1)",
  backgroundColor: "unset",
  fontFamily: "inherit",
  "&:hover": {
    backgroundColor: "#f5f6fd",
  },
  "&:active": {
    backgroundColor: "#D7DAF6",
  },
});

const StyledHoverOptions = styled.div({
  alignItems: "center",
});

interface ProjectGroupProps {
  title: string;
  group: Group;
  displayToggleHelperText?: boolean;
}

const ProjectGroup: React.FC<ProjectGroupProps> = ({ title, group, displayToggleHelperText }) => {
  const dispatch = useDispatch();
  const state = useReducerState();

  const [collapsed, setCollapsed] = React.useState(false);

  const groupKeys = Object.keys(state?.[group] ?? {});
  const numProjects = groupKeys.length;
  const checkedProjects = groupKeys.filter(k => state?.[group][k].checked);

  // We need to keep track of which project has its quick links open so that we know
  // to hide the other projects' buttons
  const [quickLinksWindowKey, setQuickLinksWindowKey] = React.useState<string>("");

  const onCloseQuickLinks = () => {
    setQuickLinksWindowKey("");
  };

  const onOpenQuickLinks = (projectName: string) => {
    setQuickLinksWindowKey(projectName);
  };

  return (
    <>
      <StyledProjectHeader>
        <StyledHeaderColumn
          aria-label={`${title} Project Group Header`}
          onClick={() => setCollapsed(!collapsed)}
        >
          {collapsed ? (
            <ChevronRightIcon aria-label="Expand Group" />
          ) : (
            <ExpandMoreIcon aria-label="Collapse Group" />
          )}
        </StyledHeaderColumn>
        <StyledHeaderColumn grow>
          <StyledGroup>
            <StyledGroupTitle>{title}</StyledGroupTitle>
            <StyledCount aria-label="Project Count">
              {`${checkedProjects.length}${numProjects > 0 && ` / ${numProjects}`}`}
            </StyledCount>
          </StyledGroup>
        </StyledHeaderColumn>
        <StyledHeaderColumn>
          {displayToggleHelperText && <StyledAllText>All</StyledAllText>}
          <Switch
            aria-label="Toggle Project Group"
            onChange={() =>
              dispatch &&
              dispatch({
                type: "TOGGLE_ENTIRE_GROUP",
                payload: { group, projects: groupKeys },
              })
            }
            checked={deriveSwitchStatus(state, group)}
            disabled={numProjects === 0 || state?.loading}
          />
        </StyledHeaderColumn>
      </StyledProjectHeader>
      {!collapsed && (
        <div>
          {numProjects === 0 && (
            <StyledNoProjectsText>No projects in this group yet.</StyledNoProjectsText>
          )}
          {groupKeys.sort().map(key => (
            <StyledMenuItem key={key}>
              <Checkbox
                aria-label={`Toggle ${key} Project`}
                name={key}
                size="small"
                disabled={state?.loading}
                onChange={() =>
                  dispatch &&
                  dispatch({
                    type: "TOGGLE_PROJECTS",
                    payload: { group, projects: [key] },
                  })
                }
                checked={!!state?.[group][key].checked}
              />
              <StyledMenuItemName>{key}</StyledMenuItemName>
<<<<<<< HEAD
              <StyledHoverOptions>
=======
              <StyledHoverOptions hidden={quickLinksWindowKey !== key}>
>>>>>>> ea147590
                <StyledOnlyButton
                  aria-label={`Select Only ${key} Project`}
                  onClick={() =>
                    !state?.loading &&
                    dispatch &&
                    dispatch({
                      type: "ONLY_PROJECTS",
                      payload: { group, projects: [key] },
                    })
                  }
                >
                  Only
                </StyledOnlyButton>
                <StyledClearIcon>
                  {state?.[group][key].custom && (
                    <IconButton
                      aria-label={`Remove ${key} Project`}
                      onClick={() =>
                        !state?.loading &&
                        dispatch &&
                        dispatch({
                          type: "REMOVE_PROJECTS",
                          payload: { group, projects: [key] },
                        })
                      }
                    >
                      <ClearIcon />
                    </IconButton>
                  )}
                </StyledClearIcon>
              </StyledHoverOptions>
              {!state?.loading && state?.projectData?.[key]?.linkGroups && (
                <ProjectLinks
                  aria-label={`Quick Links for ${key}`}
                  linkGroups={state?.projectData?.[key]?.linkGroups ?? []}
                  onOpen={() => onOpenQuickLinks(key)}
                  onClose={onCloseQuickLinks}
                  showOpenButton={quickLinksWindowKey !== key}
                />
              )}
            </StyledMenuItem>
          ))}
        </div>
      )}
    </>
  );
};

export default ProjectGroup;<|MERGE_RESOLUTION|>--- conflicted
+++ resolved
@@ -210,11 +210,7 @@
                 checked={!!state?.[group][key].checked}
               />
               <StyledMenuItemName>{key}</StyledMenuItemName>
-<<<<<<< HEAD
-              <StyledHoverOptions>
-=======
               <StyledHoverOptions hidden={quickLinksWindowKey !== key}>
->>>>>>> ea147590
                 <StyledOnlyButton
                   aria-label={`Select Only ${key} Project`}
                   onClick={() =>
