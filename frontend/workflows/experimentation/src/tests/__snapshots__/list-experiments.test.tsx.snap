--- conflicted
+++ resolved
@@ -1,15 +1,10 @@
 // Jest Snapshot v1, https://goo.gl/fbAQLP
 
 exports[`List Experiments workflow renders correctly 1`] = `
-<<<<<<< HEAD
 "<PageLayout heading=\\"List Experiments\\" error=\\"\\">
-  <ButtonGroup buttons={{...}} />
-=======
-"<PageLayout heading={[undefined]} error=\\"\\">
   <ButtonGroup justify=\\"center\\" border=\\"bottom\\">
     <Button text=\\"button_1\\" onClick={[Function: onClick]} />
   </ButtonGroup>
->>>>>>> 341bb217
   <ListView columns={{...}} items={[undefined]} onRowSelection={[Function: onRowSelection]} />
 </PageLayout>"
 `;