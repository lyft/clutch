{
  "name": "@clutch-sh/kinesis",
  "version": "1.0.0-beta",
  "description": "Clutch Kinesis Workflows",
  "license": "Apache-2.0",
  "author": "clutch@lyft.com",
  "main": "dist/index.js",
  "types": "dist/index.d.ts",
  "files": [
    "dist"
  ],
  "scripts": {
    "build": "yarn clean && yarn compile",
    "clean": "rm -rf ./dist && rm -f tsconfig.tsbuildinfo",
    "compile": "tsc -b",
    "compile:dev": "esbuild --target=es2019 --outdir=dist --sourcemap src/*.tsx",
    "compile:watch": "esbuild --target=es2019 --outdir=dist --sourcemap --watch src/*.tsx",
    "lint": "eslint --ext .js,.jsx,.ts,.tsx .",
    "lint:fix": "yarn run lint --fix",
    "publishBeta": "../../../tools/publish-frontend.sh kinesis",
    "test": "jest --passWithNoTests",
    "test:coverage": "yarn run test --collect-coverage",
    "test:watch": "yarn run test --watch"
  },
  "dependencies": {
    "@clutch-sh/core": "^1.0.0-beta",
    "@clutch-sh/data-layout": "^1.0.0-beta",
    "@clutch-sh/wizard": "^1.0.0-beta",
    "@emotion/styled": "^11.0.0",
    "@material-ui/core": "^4.11.0",
    "react": "^16.8.0",
    "react-dom": "^16.8.0",
<<<<<<< HEAD
    "react-hook-form": "^7.2.1",
=======
    "react-hook-form": "^6.11.0",
>>>>>>> 45d1f628
    "react-is": "^16.8.0"
  },
  "devDependencies": {
    "@clutch-sh/tools": "^1.0.0-beta"
  }
}<|MERGE_RESOLUTION|>--- conflicted
+++ resolved
@@ -30,11 +30,7 @@
     "@material-ui/core": "^4.11.0",
     "react": "^16.8.0",
     "react-dom": "^16.8.0",
-<<<<<<< HEAD
-    "react-hook-form": "^7.2.1",
-=======
     "react-hook-form": "^6.11.0",
->>>>>>> 45d1f628
     "react-is": "^16.8.0"
   },
   "devDependencies": {
