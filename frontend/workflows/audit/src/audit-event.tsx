--- conflicted
+++ resolved
@@ -8,12 +8,8 @@
 
 const ENDPOINT = "/v1/audit/getEvent";
 
-<<<<<<< HEAD
-const AuditEvent: React.FC<WorkflowProps> = () => {
-=======
 const AuditEvent: React.FC<WorkflowProps> = ({ heading }) => {
   const theme = useTheme();
->>>>>>> 1693a21e
   const params = useParams();
   const [isLoading, setIsLoading] = React.useState<boolean>(true);
   const [event, setEvent] = React.useState<IClutch.audit.v1.IEvent>();
