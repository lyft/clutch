--- conflicted
+++ resolved
@@ -13,11 +13,7 @@
         class="MuiGrid-root MuiGrid-item css-13i4rnv-MuiGrid-root"
       >
         <div
-<<<<<<< HEAD
-          class="css-x0oqiv"
-=======
-          class="css-hnlaxq"
->>>>>>> 0ac0f440
+          class="css-1ox5uwj"
         >
           <div
             class="MuiStepper-root MuiStepper-horizontal MuiStepper-alternativeLabel css-10mg1vw-MuiStepper-root"
@@ -69,11 +65,7 @@
                   class="MuiStepLabel-iconContainer MuiStepLabel-alternativeLabel css-vnkopk-MuiStepLabel-iconContainer"
                 >
                   <div
-<<<<<<< HEAD
-                    class="css-ih7ad3"
-=======
                     class="css-yqpyq0"
->>>>>>> 0ac0f440
                   >
                     <div
                       class="css-1c0nvhn"
@@ -110,11 +102,7 @@
                   class="MuiStepLabel-iconContainer MuiStepLabel-alternativeLabel css-vnkopk-MuiStepLabel-iconContainer"
                 >
                   <div
-<<<<<<< HEAD
-                    class="css-ih7ad3"
-=======
                     class="css-yqpyq0"
->>>>>>> 0ac0f440
                   >
                     <div
                       class="css-1c0nvhn"
@@ -143,11 +131,7 @@
             class="MuiGrid-root MuiGrid-container MuiGrid-direction-xs-column css-1ewlecp-MuiGrid-root"
           >
             <span
-<<<<<<< HEAD
               class="MuiCircularProgress-root MuiCircularProgress-indeterminate MuiCircularProgress-colorPrimary css-vzjh3v-MuiCircularProgress-root"
-=======
-              class="MuiCircularProgress-root MuiCircularProgress-indeterminate MuiCircularProgress-colorPrimary css-9n93x5-MuiCircularProgress-root"
->>>>>>> 0ac0f440
               role="progressbar"
               style="width: 40px; height: 40px;"
             >
