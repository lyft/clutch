--- conflicted
+++ resolved
@@ -22,7 +22,7 @@
           class="css-1dkqlr9"
         >
           <div
-            class="MuiFormControl-root MuiFormControl-fullWidth MuiTextField-root css-137h3m1-MuiFormControl-root-MuiTextField-root"
+            class="MuiFormControl-root MuiFormControl-fullWidth MuiTextField-root css-14umvlt-MuiFormControl-root-MuiTextField-root"
           >
             <label
               class="MuiInputLabel-root MuiInputLabel-formControl MuiInputLabel-animated MuiInputLabel-shrink MuiInputLabel-sizeSmall MuiInputLabel-outlined MuiFormLabel-root MuiFormLabel-colorPrimary css-1eup1al-MuiFormLabel-root-MuiInputLabel-root"
@@ -58,7 +58,7 @@
             </div>
           </div>
           <div
-            class="MuiFormControl-root MuiFormControl-fullWidth MuiTextField-root css-137h3m1-MuiFormControl-root-MuiTextField-root"
+            class="MuiFormControl-root MuiFormControl-fullWidth MuiTextField-root css-14umvlt-MuiFormControl-root-MuiTextField-root"
           >
             <label
               class="MuiInputLabel-root MuiInputLabel-formControl MuiInputLabel-animated MuiInputLabel-shrink MuiInputLabel-sizeSmall MuiInputLabel-outlined MuiFormLabel-root MuiFormLabel-colorPrimary css-1eup1al-MuiFormLabel-root-MuiInputLabel-root"
@@ -94,7 +94,7 @@
             </div>
           </div>
           <div
-            class="MuiFormControl-root MuiFormControl-fullWidth MuiTextField-root css-137h3m1-MuiFormControl-root-MuiTextField-root"
+            class="MuiFormControl-root MuiFormControl-fullWidth MuiTextField-root css-14umvlt-MuiFormControl-root-MuiTextField-root"
           >
             <label
               class="MuiInputLabel-root MuiInputLabel-formControl MuiInputLabel-animated MuiInputLabel-shrink MuiInputLabel-sizeSmall MuiInputLabel-outlined MuiFormLabel-root MuiFormLabel-colorPrimary MuiFormLabel-filled css-1eup1al-MuiFormLabel-root-MuiInputLabel-root"
@@ -134,21 +134,13 @@
             id="faultType"
           >
             <label
-<<<<<<< HEAD
-              class="MuiInputLabel-root MuiInputLabel-formControl MuiInputLabel-animated MuiInputLabel-shrink MuiInputLabel-outlined MuiFormLabel-root MuiFormLabel-colorPrimary MuiFormLabel-filled css-1qs9a9i-MuiFormLabel-root-MuiInputLabel-root"
-=======
               class="MuiInputLabel-root MuiInputLabel-formControl MuiInputLabel-animated MuiInputLabel-shrink MuiInputLabel-outlined MuiFormLabel-root MuiFormLabel-colorPrimary MuiFormLabel-filled css-1g3qii-MuiFormLabel-root-MuiInputLabel-root"
->>>>>>> 0ac0f440
               data-shrink="true"
             >
               Fault Type
             </label>
             <div
-<<<<<<< HEAD
-              class="MuiOutlinedInput-root MuiInputBase-root MuiInputBase-colorPrimary MuiInputBase-fullWidth MuiInputBase-formControl css-ve83q0-MuiInputBase-root-MuiOutlinedInput-root-MuiSelect-root"
-=======
-              class="MuiOutlinedInput-root MuiInputBase-root MuiInputBase-colorPrimary MuiInputBase-fullWidth MuiInputBase-formControl css-1tg9r3q-MuiInputBase-root-MuiOutlinedInput-root-MuiSelect-root"
->>>>>>> 0ac0f440
+              class="MuiOutlinedInput-root MuiInputBase-root MuiInputBase-colorPrimary MuiInputBase-fullWidth MuiInputBase-formControl css-y8yi4s-MuiInputBase-root-MuiOutlinedInput-root-MuiSelect-root"
             >
               <div
                 aria-expanded="false"
@@ -197,19 +189,11 @@
             </div>
           </div>
           <div
-<<<<<<< HEAD
-            class="MuiGrid-root MuiGrid-container css-hv0rjn-MuiGrid-root"
-            data-border="top"
-          >
-            <button
-              class="MuiButton-root MuiButton-contained MuiButton-containedPrimary MuiButton-sizeMedium MuiButton-containedSizeMedium MuiButton-disableElevation MuiButtonBase-root css-a936ov-MuiButtonBase-root-MuiButton-root"
-=======
             class="MuiGrid-root MuiGrid-container css-mgb5sa-MuiGrid-root"
             data-border="top"
           >
             <button
-              class="MuiButton-root MuiButton-contained MuiButton-containedPrimary MuiButton-sizeMedium MuiButton-containedSizeMedium MuiButton-disableElevation MuiButtonBase-root css-vtyj5e-MuiButtonBase-root-MuiButton-root"
->>>>>>> 0ac0f440
+              class="MuiButton-root MuiButton-contained MuiButton-containedPrimary MuiButton-sizeMedium MuiButton-containedSizeMedium MuiButton-disableElevation MuiButtonBase-root css-ofve1n-MuiButtonBase-root-MuiButton-root"
               palette="[object Object]"
               tabindex="0"
               type="button"
@@ -217,11 +201,7 @@
               Cancel
             </button>
             <button
-<<<<<<< HEAD
-              class="MuiButton-root MuiButton-contained MuiButton-containedPrimary MuiButton-sizeMedium MuiButton-containedSizeMedium MuiButton-disableElevation MuiButtonBase-root css-ekjam5-MuiButtonBase-root-MuiButton-root"
-=======
-              class="MuiButton-root MuiButton-contained MuiButton-containedPrimary MuiButton-sizeMedium MuiButton-containedSizeMedium MuiButton-disableElevation MuiButtonBase-root css-rsbbnv-MuiButtonBase-root-MuiButton-root"
->>>>>>> 0ac0f440
+              class="MuiButton-root MuiButton-contained MuiButton-containedPrimary MuiButton-sizeMedium MuiButton-containedSizeMedium MuiButton-disableElevation MuiButtonBase-root css-v5b4j7-MuiButtonBase-root-MuiButton-root"
               palette="[object Object]"
               tabindex="0"
               type="submit"
