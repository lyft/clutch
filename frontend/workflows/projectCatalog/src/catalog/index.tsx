--- conflicted
+++ resolved
@@ -1,21 +1,16 @@
 import React from "react";
-<<<<<<< HEAD
+import { useForm } from "react-hook-form";
 import {
   client,
   Grid,
   IconButton,
   Paper,
   TextField,
-  Toast,
   Tooltip,
   Typography,
   useNavigate,
 } from "@clutch-sh/core";
-=======
-import { useForm } from "react-hook-form";
-import { client, Grid, Paper, TextField, Typography, useNavigate } from "@clutch-sh/core";
 import styled from "@emotion/styled";
->>>>>>> 033475a7
 import { Box, CircularProgress } from "@material-ui/core";
 import RestoreIcon from "@material-ui/icons/Restore";
 import SearchIcon from "@material-ui/icons/Search";
@@ -35,7 +30,6 @@
   error: undefined,
 };
 
-<<<<<<< HEAD
 const Placeholder = () => (
   <Paper>
     <div style={{ margin: "32px", textAlign: "center" }}>
@@ -44,7 +38,7 @@
     </div>
   </Paper>
 );
-=======
+
 const autoComplete = async (search: string): Promise<any> => {
   // Check the length of the search query as the user might empty out the search
   // which will still trigger the on change handler
@@ -61,7 +55,6 @@
 };
 
 const Form = styled.form({});
->>>>>>> 033475a7
 
 const Catalog: React.FC<WorkflowProps> = ({ heading }) => {
   const navigate = useNavigate();
@@ -184,9 +177,8 @@
           </IconButton>
         </Tooltip>
       </div>
-<<<<<<< HEAD
       {state.projects.length ? (
-        <Grid container direction="row" spacing={5}>
+        <Grid container direction="row" spacing={3}>
           {state.projects.map(p => (
             <Grid item onClick={() => navigateToProject(p)}>
               <ProjectCard project={p} onRemove={() => triggerProjectRemove(p)} />
@@ -198,20 +190,6 @@
           <Placeholder />
         </Grid>
       )}
-      {state.error && (
-        <Toast severity="error" onClose={() => dispatch({ type: "CLEAR_ERROR" })}>
-          {state.error}
-        </Toast>
-      )}
-=======
-      <Grid container direction="row" spacing={3}>
-        {state.projects.map(p => (
-          <Grid item onClick={() => navigateToProject(p)}>
-            <ProjectCard project={p} onRemove={() => triggerProjectRemove(p)} />
-          </Grid>
-        ))}
-      </Grid>
->>>>>>> 033475a7
     </Box>
   );
 };
