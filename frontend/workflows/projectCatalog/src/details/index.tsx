import React from "react";
import { useNavigate, useParams } from "react-router-dom";
import type { clutch as IClutch } from "@clutch-sh/api";
<<<<<<< HEAD
import {
  client,
  FeatureOn,
  Grid,
  IconButton,
  SimpleFeatureFlag,
  styled,
  Tooltip,
} from "@clutch-sh/core";
=======
import { Grid, IconButton, styled, Tooltip } from "@clutch-sh/core";
>>>>>>> 5649b0b0
import { faLock } from "@fortawesome/free-solid-svg-icons";
import { FontAwesomeIcon } from "@fortawesome/react-fontawesome";
import GroupIcon from "@material-ui/icons/Group";
import SettingsIcon from "@material-ui/icons/Settings";
import { capitalize, isEmpty } from "lodash";

import type { CatalogDetailsChild, ProjectDetailsWorkflowProps } from "..";

import { CardType, DynamicCard, MetaCard } from "./card";
import { ProjectDetailsContext } from "./context";
import ProjectHeader from "./header";
import { fetchProjectInfo } from "./helpers";
import ProjectInfoCard from "./info";
import QuickLinksCard from "./quick-links";

const StyledContainer = styled(Grid)({
  padding: "16px",
});

const StyledHeadingContainer = styled(Grid)({
  marginBottom: "24px",
});

const DisabledItem = ({ name }: { name: string }) => (
  <Grid item>
    <Tooltip title={`${capitalize(name)} is disabled`}>
      <FontAwesomeIcon icon={faLock} size="lg" />
    </Tooltip>
  </Grid>
);

const QuickLinksAndSettingsBtn = ({ linkGroups }) => {
  const navigate = useNavigate();

  return (
    <>
      <Grid
        container
        direction="row"
        alignItems="center"
        justify="flex-end"
        spacing={1}
        style={{
          padding: "8px",
        }}
      >
        <Grid item>
          <QuickLinksCard linkGroups={linkGroups} />
        </Grid>
<<<<<<< HEAD
        <SimpleFeatureFlag feature="projectCatalogSettings">
          <FeatureOn>
            <Grid item>
              <IconButton onClick={() => {}}>
                <SettingsIcon />
              </IconButton>
            </Grid>
          </FeatureOn>
        </SimpleFeatureFlag>
=======
        <Grid item style={{ padding: "10px" }}>
          <IconButton onClick={() => navigate("config")}>
            <SettingsIcon />
          </IconButton>
        </Grid>
>>>>>>> 5649b0b0
      </Grid>
    </>
  );
};

const Details: React.FC<ProjectDetailsWorkflowProps> = ({ children, chips }) => {
  const { projectId } = useParams();
  const [projectInfo, setProjectInfo] = React.useState<IClutch.core.project.v1.IProject | null>(
    null
  );
  const [metaCards, setMetaCards] = React.useState<CatalogDetailsChild[]>([]);
  const [dynamicCards, setDynamicCards] = React.useState<CatalogDetailsChild[]>([]);

  React.useEffect(() => {
    if (children) {
      const tempMetaCards: CatalogDetailsChild[] = [];
      const tempDynamicCards: CatalogDetailsChild[] = [];

      React.Children.forEach(children, child => {
        if (React.isValidElement(child)) {
          const { type } = child?.props;

          switch (type) {
            case CardType.METADATA:
              tempMetaCards.push(child);
              break;
            case CardType.DYNAMIC:
              tempDynamicCards.push(child);
              break;
            default: {
              if (child.type === DynamicCard) {
                tempDynamicCards.push(child);
              } else if (child.type === MetaCard) {
                tempMetaCards.push(child);
              }
              // Do nothing, invalid card
            }
          }
        }
      });

      setMetaCards(tempMetaCards);
      setDynamicCards(tempDynamicCards);
    }
  }, [children]);

  /**
   * Takes an array of owner emails and returns the first one capitalized
   * (ex: ["clutch-team@lyft.com"] -> "Clutch Team")
   */
  const getOwner = (owners: string[]): string => {
    if (owners && owners.length) {
      const firstOwner = owners[0];

      return firstOwner
        .replace(/@.*\..*/, "")
        .split("-")
        .join(" ");
    }

    return "";
  };

  return (
    <ProjectDetailsContext.Provider value={{ projectInfo }}>
      <StyledContainer container direction="row" wrap="nowrap">
        {/* Column for project details and header */}
        <Grid item direction="column" xs={12} sm={12} md={12} lg={12} xl={12}>
          <Grid container>
            <StyledHeadingContainer item xs={6} sm={6} md={7} lg={8} xl={9}>
              {/* Static Header */}
              <ProjectHeader
                title={projectId}
                routes={[{ title: "Details" }]}
                description={projectInfo?.data?.description as string}
              />
            </StyledHeadingContainer>
            {projectInfo && !isEmpty(projectInfo?.linkGroups) && (
              <Grid item xs={12} sm={12} md={5} lg={4} xl={3}>
                <QuickLinksAndSettingsBtn linkGroups={projectInfo.linkGroups} />
              </Grid>
            )}
          </Grid>
          <Grid container direction="row" spacing={2}>
            <Grid container item xs={12} sm={12} md={5} lg={4} xl={3} spacing={2}>
              <Grid item xs={12}>
                {/* Static Info Card */}
                <MetaCard
                  title={getOwner(projectInfo?.owners ?? []) || projectId}
                  titleIcon={<GroupIcon />}
                  fetchDataFn={() => fetchProjectInfo(projectId)}
                  onSuccess={(data: unknown) =>
                    setProjectInfo(data as IClutch.core.project.v1.IProject)
                  }
                  autoReload
                  loadingIndicator={false}
                  endAdornment={
                    projectInfo?.data?.disabled ? <DisabledItem name={projectId} /> : null
                  }
                >
                  {projectInfo && <ProjectInfoCard projectData={projectInfo} addtlChips={chips} />}
                </MetaCard>
              </Grid>
              {/* Custom Meta Cards */}
              {metaCards.length > 0 &&
                metaCards.map(card => (
                  <Grid item xs={12}>
                    {card}
                  </Grid>
                ))}
            </Grid>
            <Grid container item xs={12} sm={12} md={7} lg={8} xl={9} spacing={2}>
              {/* Custom Dynamic Cards */}
              {dynamicCards.length > 0 &&
                dynamicCards.map(card => (
                  <Grid item xs={12}>
                    {card}
                  </Grid>
                ))}
            </Grid>
          </Grid>
        </Grid>
      </StyledContainer>
    </ProjectDetailsContext.Provider>
  );
};

export default Details;<|MERGE_RESOLUTION|>--- conflicted
+++ resolved
@@ -1,7 +1,6 @@
 import React from "react";
 import { useNavigate, useParams } from "react-router-dom";
 import type { clutch as IClutch } from "@clutch-sh/api";
-<<<<<<< HEAD
 import {
   client,
   FeatureOn,
@@ -11,9 +10,6 @@
   styled,
   Tooltip,
 } from "@clutch-sh/core";
-=======
-import { Grid, IconButton, styled, Tooltip } from "@clutch-sh/core";
->>>>>>> 5649b0b0
 import { faLock } from "@fortawesome/free-solid-svg-icons";
 import { FontAwesomeIcon } from "@fortawesome/react-fontawesome";
 import GroupIcon from "@material-ui/icons/Group";
@@ -63,23 +59,15 @@
         <Grid item>
           <QuickLinksCard linkGroups={linkGroups} />
         </Grid>
-<<<<<<< HEAD
         <SimpleFeatureFlag feature="projectCatalogSettings">
           <FeatureOn>
             <Grid item>
-              <IconButton onClick={() => {}}>
+              <IconButton onClick={() => navigate("config")}>
                 <SettingsIcon />
               </IconButton>
             </Grid>
           </FeatureOn>
         </SimpleFeatureFlag>
-=======
-        <Grid item style={{ padding: "10px" }}>
-          <IconButton onClick={() => navigate("config")}>
-            <SettingsIcon />
-          </IconButton>
-        </Grid>
->>>>>>> 5649b0b0
       </Grid>
     </>
   );
