--- conflicted
+++ resolved
@@ -1,11 +1,7 @@
 import React from "react";
 import { useParams } from "react-router-dom";
 import type { clutch as IClutch } from "@clutch-sh/api";
-<<<<<<< HEAD
-import { Grid, styled, Tooltip } from "@clutch-sh/core";
-=======
-import { client, Grid, IconButton, styled, Tooltip } from "@clutch-sh/core";
->>>>>>> 5044fc23
+import { Grid, IconButton, styled, Tooltip } from "@clutch-sh/core";
 import { faLock } from "@fortawesome/free-solid-svg-icons";
 import { FontAwesomeIcon } from "@fortawesome/react-fontawesome";
 import GroupIcon from "@material-ui/icons/Group";
@@ -37,8 +33,6 @@
   </Grid>
 );
 
-<<<<<<< HEAD
-=======
 const QuickLinksAndSettingsBtn = ({ linkGroups }) => {
   return (
     <>
@@ -56,16 +50,6 @@
   );
 };
 
-const fetchProject = (project: string): Promise<IClutch.core.project.v1.IProject> =>
-  client
-    .post("/v1/project/getProjects", { projects: [project], excludeDependencies: true })
-    .then(resp => {
-      const { results = {} } = resp.data as IClutch.project.v1.GetProjectsResponse;
-
-      return results[project] ? results[project].project ?? {} : {};
-    });
-
->>>>>>> 5044fc23
 const Details: React.FC<ProjectDetailsWorkflowProps> = ({ children, chips }) => {
   const { projectId } = useParams();
   const [projectInfo, setProjectInfo] = React.useState<IClutch.core.project.v1.IProject | null>(
@@ -129,26 +113,12 @@
       <StyledContainer container direction="row" wrap="nowrap">
         {/* Column for project details and header */}
         <Grid item direction="column" xs={12} sm={12} md={12} lg={12} xl={12}>
-<<<<<<< HEAD
-          <StyledHeadingContainer item>
-            {/* Static Header */}
-            <ProjectHeader
-              title={projectId}
-              routes={[{ title: "Details" }]}
-              description={projectInfo?.data?.description as string}
-            />
-          </StyledHeadingContainer>
-          <Hidden mdUp>
-            <StyledQLContainer item direction="row" xs={12} sm={12}>
-              {projectInfo && <QuickLinksCard linkGroups={projectInfo?.linkGroups ?? []} />}
-            </StyledQLContainer>
-          </Hidden>
-=======
           <Grid container>
             <StyledHeadingContainer item xs={6} sm={7} md={8} lg={9} xl={10}>
               {/* Static Header */}
               <ProjectHeader
-                name={projectId}
+                title={projectId}
+                routes={[{ title: "Details" }]}
                 description={projectInfo?.data?.description as string}
               />
             </StyledHeadingContainer>
@@ -158,7 +128,6 @@
               </Grid>
             )}
           </Grid>
->>>>>>> 5044fc23
           <Grid container direction="row" spacing={2}>
             <Grid container item xs={12} sm={12} md={5} lg={4} xl={3} spacing={2}>
               <Grid item xs={12}>
