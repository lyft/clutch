--- conflicted
+++ resolved
@@ -24,15 +24,11 @@
     "@clutch-sh/experimentation": "^1.0.0-beta",
     "@clutch-sh/wizard": "^1.0.0-beta",
     "@emotion/styled": "^11.0.0",
-    "@hookform/resolvers": "2.4.0",
+    "@hookform/resolvers": "2.0.0-beta.3",
     "@material-ui/core": "^4.11.0",
     "react": "^16.8.0",
     "react-dom": "^16.8.0",
-<<<<<<< HEAD
-    "react-hook-form": "^7.2.1",
-=======
     "react-hook-form": "^6.11.0",
->>>>>>> 45d1f628
     "react-router-dom": "^6.0.0-beta",
     "yup": "^0.32.8"
   },
