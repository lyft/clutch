import React from "react";
import { clutch as IClutch } from "@clutch-sh/api";
import type { BaseWorkflowProps } from "@clutch-sh/core";
import {
  ButtonGroup,
  client,
  Confirmation,
  MetadataTable,
  Select,
  useWizardContext,
} from "@clutch-sh/core";
import { useDataLayout } from "@clutch-sh/data-layout";
import type { WizardChild } from "@clutch-sh/wizard";
import { Wizard, WizardStep } from "@clutch-sh/wizard";
import * as yup from "yup";

<<<<<<< HEAD
import RadioGroup from "./radio-control";

const faultInjectionTypeItems = [
  {
    label: "Internal",
    value: IClutch.chaos.serverexperimentation.v1.FaultInjectionCluster.FAULTINJECTIONCLUSTER_UPSTREAM.toString(),
  },
  {
    label: "External",
=======
import RadioGroup from "./radio-group";

const faultInjectionTypeItems = [
  {
    label: "Internal (Lyft owned)",
    value: IClutch.chaos.serverexperimentation.v1.FaultInjectionCluster.FAULTINJECTIONCLUSTER_UPSTREAM.toString(),
  },
  {
    label: "External (3rd party)",
>>>>>>> 52544934
    value: IClutch.chaos.serverexperimentation.v1.FaultInjectionCluster.FAULTINJECTIONCLUSTER_DOWNSTREAM.toString(),
  },
];

interface ClusterPairTargetDetailsProps extends WizardChild {
  upstreamClusterTypeSelectionEnabled: boolean;
}

const ClusterPairTargetDetails: React.FC<ClusterPairTargetDetailsProps> = ({
  upstreamClusterTypeSelectionEnabled,
}) => {
  const { onSubmit } = useWizardContext();
  const clusterPairData = useDataLayout("clusterPairTargetData");
  const clusterPair = clusterPairData.displayValue();

  return (
    <WizardStep error={clusterPairData.error} isLoading={false}>
      <MetadataTable
        onUpdate={(key, value: string) => clusterPairData.updateData(key, value)}
        data={[
          {
            name: "Downstream Cluster",
            value: clusterPair.downstreamCluster,
            input: {
              key: "downstreamCluster",
              validation: yup.string().required(),
            },
          },
          {
            name: "Upstream Cluster",
            value: clusterPair.upstreamCluster,
            input: {
              key: "upstreamCluster",
              validation: yup.string().required(),
            },
          },
        ]}
      />
      {upstreamClusterTypeSelectionEnabled && (
        <RadioGroup
          name="upstream_cluster_type"
          label="Upstream Cluster Type"
          options={faultInjectionTypeItems}
          onChange={(value: string) =>
            clusterPairData.updateData("faultInjectionCluster", parseInt(value, 10))
          }
        />
      )}
      <ButtonGroup
        buttons={[
          {
            text: "Next",
            onClick: onSubmit,
          },
        ]}
      />
    </WizardStep>
  );
};

enum FaultType {
  ABORT = "Abort",
  LATENCY = "Latency",
}

const ExperimentDetails: React.FC<WizardChild> = () => {
  const { onSubmit, onBack } = useWizardContext();
  const experimentData = useDataLayout("experimentData");
  const experiment = experimentData.value;

  const isAbort = (experiment?.type ?? FaultType.ABORT) === FaultType.ABORT;
  return (
    <WizardStep error={experimentData.error} isLoading={false}>
      <Select
        name="Type"
        label="Fault Type"
        options={[
          { label: "Abort", value: FaultType.ABORT },
          { label: "Latency", value: FaultType.LATENCY },
        ]}
        onChange={value => experimentData.updateData("type", value)}
      />
      <MetadataTable
        onUpdate={(key, value) => experimentData.updateData(key, value)}
        data={[
          {
            name: "Percent",
            value: experiment.percent,
            input: {
              type: "number",
              key: "percent",
              validation: yup.number().integer().min(1).max(100),
            },
          },
          isAbort
            ? {
                name: "HTTP Status",
                value: experiment.httpStatus,
                input: {
                  type: "number",
                  key: "httpStatus",
                  validation: yup.number().integer().min(100).max(599),
                },
              }
            : {
                name: "Duration (ms)",
                value: experiment.durationMs,
                input: {
                  type: "number",
                  key: "durationMs",
                  validation: yup.number().integer().min(1),
                },
              },
        ]}
      />
      <ButtonGroup
        buttons={[
          {
            text: "Back",
            onClick: onBack,
          },
          {
            text: "Next",
            onClick: onSubmit,
            destructive: true,
          },
        ]}
      />
    </WizardStep>
  );
};

const Confirm: React.FC<WizardChild> = () => {
  const startData = useDataLayout("startData");

  return (
    <WizardStep error={startData.error} isLoading={startData.isLoading}>
      <Confirmation action="Start" />
    </WizardStep>
  );
};

interface StartExperimentProps extends BaseWorkflowProps {
  upstreamClusterTypeSelectionEnabled?: boolean;
}

const StartExperiment: React.FC<StartExperimentProps> = ({
  heading,
  upstreamClusterTypeSelectionEnabled = false,
}) => {
  const createExperiment = (data: IClutch.chaos.serverexperimentation.v1.ITestConfig) => {
    const testConfig = data;
    testConfig["@type"] = "type.googleapis.com/clutch.chaos.serverexperimentation.v1.TestConfig";

    return client.post("/v1/chaos/experimentation/createExperiment", {
      config: testConfig,
    });
  };

  const dataLayout = {
    clusterPairTargetData: {},
    experimentData: {},
    startData: {
      deps: ["clusterPairTargetData", "experimentData"],
      hydrator: (
        clusterPairTargetData: IClutch.chaos.serverexperimentation.v1.IClusterPairTarget,
        experimentData: IClutch.chaos.serverexperimentation.v1.AbortFaultConfig &
          IClutch.chaos.serverexperimentation.v1.LatencyFaultConfig & { type: FaultType }
      ) => {
        const isAbort = experimentData.type === FaultType.ABORT;
        const fault = isAbort
          ? { abort: { httpStatus: experimentData.httpStatus, percent: experimentData.percent } }
          : { latency: { durationMs: experimentData.durationMs, percent: experimentData.percent } };

        const faultInjectionCluster =
          clusterPairTargetData.faultInjectionCluster ||
          IClutch.chaos.serverexperimentation.v1.FaultInjectionCluster
            .FAULTINJECTIONCLUSTER_UPSTREAM;

        return createExperiment({
          clusterPair: {
            downstreamCluster: clusterPairTargetData.downstreamCluster,
            upstreamCluster: clusterPairTargetData.upstreamCluster,
            faultInjectionCluster,
          },
          ...fault,
        });
      },
    },
  };

  return (
    <Wizard dataLayout={dataLayout} heading={heading}>
      <ClusterPairTargetDetails
        name="Target"
        upstreamClusterTypeSelectionEnabled={upstreamClusterTypeSelectionEnabled}
      />
      <ExperimentDetails name="Experiment Data" />
      <Confirm name="Confirmation" />
    </Wizard>
  );
};

export default StartExperiment;<|MERGE_RESOLUTION|>--- conflicted
+++ resolved
@@ -14,17 +14,6 @@
 import { Wizard, WizardStep } from "@clutch-sh/wizard";
 import * as yup from "yup";
 
-<<<<<<< HEAD
-import RadioGroup from "./radio-control";
-
-const faultInjectionTypeItems = [
-  {
-    label: "Internal",
-    value: IClutch.chaos.serverexperimentation.v1.FaultInjectionCluster.FAULTINJECTIONCLUSTER_UPSTREAM.toString(),
-  },
-  {
-    label: "External",
-=======
 import RadioGroup from "./radio-group";
 
 const faultInjectionTypeItems = [
@@ -34,7 +23,6 @@
   },
   {
     label: "External (3rd party)",
->>>>>>> 52544934
     value: IClutch.chaos.serverexperimentation.v1.FaultInjectionCluster.FAULTINJECTIONCLUSTER_DOWNSTREAM.toString(),
   },
 ];
