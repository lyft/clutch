--- conflicted
+++ resolved
@@ -1,45 +1,8 @@
 // Jest Snapshot v1, https://goo.gl/fbAQLP
 
 exports[`Start Experiment workflow renders correctly 1`] = `
-<<<<<<< HEAD
 "<PageLayout heading=\\"Start Experiment\\" error={[undefined]}>
   <ExperimentDetails upstreamClusterTypeSelectionEnabled={false} hostsPercentageBasedTargetingEnabled={false} onStart={[Function: onStart]} />
-  <Dialog title=\\"Experiment Start Confirmation\\" content=\\"Are you sure you want to start an experiment? The experiment will start immediately and you will be moved to experiment details view page.\\" open={false} onClose={[Function: onClose]}>
-    <Button text=\\"Yes\\" onClick={[Function: onClick]} />
-    <Button text=\\"No\\" onClick={[Function: onClick]} />
-  </Dialog>
-</PageLayout>"
-`;
-
-exports[`Start Experiment workflow renders correctly with host percentage based faults and upstream cluster type selecion enabled 1`] = `
-"<PageLayout heading=\\"Start Experiment\\" error={[undefined]}>
-  <ExperimentDetails upstreamClusterTypeSelectionEnabled={true} hostsPercentageBasedTargetingEnabled={true} onStart={[Function: onStart]} />
-  <Dialog title=\\"Experiment Start Confirmation\\" content=\\"Are you sure you want to start an experiment? The experiment will start immediately and you will be moved to experiment details view page.\\" open={false} onClose={[Function: onClose]}>
-    <Button text=\\"Yes\\" onClick={[Function: onClick]} />
-    <Button text=\\"No\\" onClick={[Function: onClick]} />
-  </Dialog>
-</PageLayout>"
-`;
-
-exports[`Start Experiment workflow renders correctly with host percentage based faults enabled 1`] = `
-"<PageLayout heading=\\"Start Experiment\\" error={[undefined]}>
-  <ExperimentDetails upstreamClusterTypeSelectionEnabled={false} hostsPercentageBasedTargetingEnabled={true} onStart={[Function: onStart]} />
-  <Dialog title=\\"Experiment Start Confirmation\\" content=\\"Are you sure you want to start an experiment? The experiment will start immediately and you will be moved to experiment details view page.\\" open={false} onClose={[Function: onClose]}>
-    <Button text=\\"Yes\\" onClick={[Function: onClick]} />
-    <Button text=\\"No\\" onClick={[Function: onClick]} />
-  </Dialog>
-</PageLayout>"
-`;
-
-exports[`Start Experiment workflow renders correctly with upstream cluster type selection enabled 1`] = `
-"<PageLayout heading=\\"Start Experiment\\" error={[undefined]}>
-  <ExperimentDetails upstreamClusterTypeSelectionEnabled={true} hostsPercentageBasedTargetingEnabled={false} onStart={[Function: onStart]} />
-  <Dialog title=\\"Experiment Start Confirmation\\" content=\\"Are you sure you want to start an experiment? The experiment will start immediately and you will be moved to experiment details view page.\\" open={false} onClose={[Function: onClose]}>
-    <Button text=\\"Yes\\" onClick={[Function: onClick]} />
-    <Button text=\\"No\\" onClick={[Function: onClick]} />
-=======
-"<PageLayout heading={[undefined]} error={[undefined]}>
-  <ExperimentDetails upstreamClusterTypeSelectionEnabled={true} onStart={[Function: onStart]} />
   <Dialog title=\\"Experiment Start Confirmation\\" open={false}>
     <Styled(WithStyles(ForwardRef(DialogContent)))>
       Are you sure you want to start an experiment? The experiment will start immediately and you will be moved to experiment details view page.
@@ -48,7 +11,51 @@
       <Button variant=\\"neutral\\" text=\\"No\\" onClick={[Function: onClick]} />
       <Button text=\\"Yes\\" onClick={[Function: onClick]} />
     </Styled(WithStyles(ForwardRef(DialogActions)))>
->>>>>>> 341bb217
+  </Dialog>
+</PageLayout>"
+`;
+
+exports[`Start Experiment workflow renders correctly with host percentage based faults and upstream cluster type selecion enabled 1`] = `
+"<PageLayout heading=\\"Start Experiment\\" error={[undefined]}>
+  <ExperimentDetails upstreamClusterTypeSelectionEnabled={true} hostsPercentageBasedTargetingEnabled={true} onStart={[Function: onStart]} />
+  <Dialog title=\\"Experiment Start Confirmation\\" open={false}>
+    <Styled(WithStyles(ForwardRef(DialogContent)))>
+      Are you sure you want to start an experiment? The experiment will start immediately and you will be moved to experiment details view page.
+    </Styled(WithStyles(ForwardRef(DialogContent)))>
+    <Styled(WithStyles(ForwardRef(DialogActions)))>
+      <Button variant=\\"neutral\\" text=\\"No\\" onClick={[Function: onClick]} />
+      <Button text=\\"Yes\\" onClick={[Function: onClick]} />
+    </Styled(WithStyles(ForwardRef(DialogActions)))>
+  </Dialog>
+</PageLayout>"
+`;
+
+exports[`Start Experiment workflow renders correctly with host percentage based faults enabled 1`] = `
+"<PageLayout heading=\\"Start Experiment\\" error={[undefined]}>
+  <ExperimentDetails upstreamClusterTypeSelectionEnabled={false} hostsPercentageBasedTargetingEnabled={true} onStart={[Function: onStart]} />
+  <Dialog title=\\"Experiment Start Confirmation\\" open={false}>
+    <Styled(WithStyles(ForwardRef(DialogContent)))>
+      Are you sure you want to start an experiment? The experiment will start immediately and you will be moved to experiment details view page.
+    </Styled(WithStyles(ForwardRef(DialogContent)))>
+    <Styled(WithStyles(ForwardRef(DialogActions)))>
+      <Button variant=\\"neutral\\" text=\\"No\\" onClick={[Function: onClick]} />
+      <Button text=\\"Yes\\" onClick={[Function: onClick]} />
+    </Styled(WithStyles(ForwardRef(DialogActions)))>
+  </Dialog>
+</PageLayout>"
+`;
+
+exports[`Start Experiment workflow renders correctly with upstream cluster type selection enabled 1`] = `
+"<PageLayout heading=\\"Start Experiment\\" error={[undefined]}>
+  <ExperimentDetails upstreamClusterTypeSelectionEnabled={true} hostsPercentageBasedTargetingEnabled={false} onStart={[Function: onStart]} />
+  <Dialog title=\\"Experiment Start Confirmation\\" open={false}>
+    <Styled(WithStyles(ForwardRef(DialogContent)))>
+      Are you sure you want to start an experiment? The experiment will start immediately and you will be moved to experiment details view page.
+    </Styled(WithStyles(ForwardRef(DialogContent)))>
+    <Styled(WithStyles(ForwardRef(DialogActions)))>
+      <Button variant=\\"neutral\\" text=\\"No\\" onClick={[Function: onClick]} />
+      <Button text=\\"Yes\\" onClick={[Function: onClick]} />
+    </Styled(WithStyles(ForwardRef(DialogActions)))>
   </Dialog>
 </PageLayout>"
 `;