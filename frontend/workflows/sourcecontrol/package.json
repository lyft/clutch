--- conflicted
+++ resolved
@@ -28,11 +28,7 @@
     "@emotion/styled": "^11.0.0",
     "@hookform/resolvers": "2.0.0-beta.3",
     "@material-ui/core": "^4.11.4",
-<<<<<<< HEAD
-    "@material-ui/icons": "^4.9.1",
-=======
     "@material-ui/icons": "^4.11.2",
->>>>>>> 441d44e7
     "react": "^17.0.2",
     "react-dom": "^17.0.2",
     "react-hook-form": "^6.11.0",
