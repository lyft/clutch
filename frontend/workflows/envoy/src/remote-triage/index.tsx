--- conflicted
+++ resolved
@@ -85,11 +85,7 @@
     {
       id: "Running",
       value: healthyClusterCount,
-<<<<<<< HEAD
-      color: theme.palette.success[200],
-=======
       color: theme.palette.success[300],
->>>>>>> 045ac7a5
     },
     {
       id: "Failing",
