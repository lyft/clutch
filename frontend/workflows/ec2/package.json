--- conflicted
+++ resolved
@@ -17,11 +17,7 @@
     "compile:watch": "BABEL_ENV=build babel src --out-dir dist --source-maps --extensions .js,.jsx,.ts,.tsx --ignore **/tests --watch",
     "lint": "eslint --ext .js,.jsx,.ts,.tsx .",
     "lint:fix": "yarn run lint --fix",
-<<<<<<< HEAD
-    "publishAlpha": "../../../tools/publish-frontend.sh ec2",
-=======
-    "publishBeta": "yarn publish --new-version=\"0.0.0-beta.$(git log -1 --format=%cd --date=format:'%Y%m%d%H%M%S')\" --access public",
->>>>>>> e36fb789
+    "publishBeta": "../../../tools/publish-frontend.sh ec2",
     "test": "jest --passWithNoTests",
     "test:coverage": "yarn run test --collect-coverage",
     "test:watch": "yarn run test --watch"
