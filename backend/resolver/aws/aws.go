--- conflicted
+++ resolved
@@ -186,15 +186,10 @@
 	autoCompleteValue := make([]*resolverv1.AutocompleteResponse_AutocompleteResult, len(results))
 	for i, r := range results {
 		autoCompleteValue[i] = &resolverv1.AutocompleteResponse_AutocompleteResult{
-<<<<<<< HEAD
-			Id:    r.Id,
-			Label: "meow",
-=======
 			Id: r.Id,
 			// TODO (mcutalo): Add more detailed information to the label
 			// the labels value will vary based on resource
 			Label: "",
->>>>>>> 8c9cf111
 		}
 	}
 
