package gateway

import (
	"github.com/lyft/clutch/backend/middleware"
	"github.com/lyft/clutch/backend/middleware/audit"
	"github.com/lyft/clutch/backend/middleware/authn"
	"github.com/lyft/clutch/backend/middleware/authz"
	"github.com/lyft/clutch/backend/middleware/stats"
	"github.com/lyft/clutch/backend/middleware/validate"
	"github.com/lyft/clutch/backend/module"
	assetsmod "github.com/lyft/clutch/backend/module/assets"
	auditmod "github.com/lyft/clutch/backend/module/audit"
	authnmod "github.com/lyft/clutch/backend/module/authn"
	authzmod "github.com/lyft/clutch/backend/module/authz"
	awsmod "github.com/lyft/clutch/backend/module/aws"
	slackbotmod "github.com/lyft/clutch/backend/module/bot/slackbot"
	experimentationapi "github.com/lyft/clutch/backend/module/chaos/experimentation/api"
	xdsmod "github.com/lyft/clutch/backend/module/chaos/experimentation/xds"
	"github.com/lyft/clutch/backend/module/chaos/redisexperimentation"
	"github.com/lyft/clutch/backend/module/chaos/serverexperimentation"
	"github.com/lyft/clutch/backend/module/envoytriage"
	"github.com/lyft/clutch/backend/module/featureflag"
	"github.com/lyft/clutch/backend/module/healthcheck"
	k8smod "github.com/lyft/clutch/backend/module/k8s"
	kinesismod "github.com/lyft/clutch/backend/module/kinesis"
	proxymod "github.com/lyft/clutch/backend/module/proxy"
	resolvermod "github.com/lyft/clutch/backend/module/resolver"
	"github.com/lyft/clutch/backend/module/sourcecontrol"
	topologymod "github.com/lyft/clutch/backend/module/topology"
	"github.com/lyft/clutch/backend/resolver"
	awsresolver "github.com/lyft/clutch/backend/resolver/aws"
	coreresolver "github.com/lyft/clutch/backend/resolver/core"
	k8sresolver "github.com/lyft/clutch/backend/resolver/k8s"
	"github.com/lyft/clutch/backend/service"
	auditservice "github.com/lyft/clutch/backend/service/audit"
	loggingsink "github.com/lyft/clutch/backend/service/auditsink/logger"
	"github.com/lyft/clutch/backend/service/auditsink/slack"
	authnservice "github.com/lyft/clutch/backend/service/authn"
	authzservice "github.com/lyft/clutch/backend/service/authz"
	awsservice "github.com/lyft/clutch/backend/service/aws"
	"github.com/lyft/clutch/backend/service/bot"
	"github.com/lyft/clutch/backend/service/chaos/experimentation/experimentstore"
	"github.com/lyft/clutch/backend/service/chaos/experimentation/terminator"
	pgservice "github.com/lyft/clutch/backend/service/db/postgres"
	"github.com/lyft/clutch/backend/service/envoyadmin"
	"github.com/lyft/clutch/backend/service/github"
	k8sservice "github.com/lyft/clutch/backend/service/k8s"
	topologyservice "github.com/lyft/clutch/backend/service/topology"
)

var Middleware = middleware.Factory{
	audit.Name:    audit.New,
	authn.Name:    authn.New,
	authz.Name:    authz.New,
	stats.Name:    stats.New,
	validate.Name: validate.New,
}

var Modules = module.Factory{
	assetsmod.Name:             assetsmod.New,
	auditmod.Name:              auditmod.New,
	authnmod.Name:              authnmod.New,
	authzmod.Name:              authzmod.New,
	awsmod.Name:                awsmod.New,
	envoytriage.Name:           envoytriage.New,
	experimentationapi.Name:    experimentationapi.New,
<<<<<<< HEAD
	featureflag.Name:           featureflag.New,
=======
	healthcheck.Name:           healthcheck.New,
>>>>>>> d3e6b074
	k8smod.Name:                k8smod.New,
	kinesismod.Name:            kinesismod.New,
	proxymod.Name:              proxymod.New,
	redisexperimentation.Name:  redisexperimentation.New,
	resolvermod.Name:           resolvermod.New,
	serverexperimentation.Name: serverexperimentation.New,
	slackbotmod.Name:           slackbotmod.New,
	sourcecontrol.Name:         sourcecontrol.New,
	topologymod.Name:           topologymod.New,
	xdsmod.Name:                xdsmod.New,
}

var Services = service.Factory{
	auditservice.Name:        auditservice.New,
	authnservice.Name:        authnservice.New,
	authnservice.StorageName: authnservice.NewStorage,
	authzservice.Name:        authzservice.New,
	awsservice.Name:          awsservice.New,
	bot.Name:                 bot.New,
	envoyadmin.Name:          envoyadmin.New,
	experimentstore.Name:     experimentstore.New,
	github.Name:              github.New,
	k8sservice.Name:          k8sservice.New,
	loggingsink.Name:         loggingsink.New,
	pgservice.Name:           pgservice.New,
	slack.Name:               slack.New,
	terminator.Name:          terminator.New,
	topologyservice.Name:     topologyservice.New,
}

var Resolvers = resolver.Factory{
	awsresolver.Name:  awsresolver.New,
	coreresolver.Name: coreresolver.New,
	k8sresolver.Name:  k8sresolver.New,
}

var CoreComponentFactory = &ComponentFactory{
	Services:   Services,
	Resolvers:  Resolvers,
	Middleware: Middleware,
	Modules:    Modules,
}<|MERGE_RESOLUTION|>--- conflicted
+++ resolved
@@ -64,11 +64,8 @@
 	awsmod.Name:                awsmod.New,
 	envoytriage.Name:           envoytriage.New,
 	experimentationapi.Name:    experimentationapi.New,
-<<<<<<< HEAD
 	featureflag.Name:           featureflag.New,
-=======
 	healthcheck.Name:           healthcheck.New,
->>>>>>> d3e6b074
 	k8smod.Name:                k8smod.New,
 	kinesismod.Name:            kinesismod.New,
 	proxymod.Name:              proxymod.New,
