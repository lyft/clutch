--- conflicted
+++ resolved
@@ -37,9 +37,9 @@
 	clusterFaultMap := make(map[string][]*experimentstore.Experiment)
 	for _, experiment := range allRunningExperiments {
 		// get the runtime generation for each experiment
-		runtimeGeneration, err := storer.GetRuntimeGenerator(experiment.GetConfig().GetTypeUrl())
+		runtimeGeneration, err := storer.GetRuntimeGenerator(experiment.Config.Config.GetTypeUrl())
 		if err != nil {
-			logger.Errorw("No runtime generation registered to config", "config", experiment.GetConfig())
+			logger.Errorw("No runtime generation registered to config", "config", experiment.Config.Config)
 			continue
 		}
 
@@ -61,11 +61,7 @@
 
 			// in order to remove fault, we need to set the snapshot with default ecds config and default runtime resource
 			emptyResources[gcpTypes.ExtensionConfig] = generateEmptyECDSResource(cluster, ecdsConfig, logger)
-<<<<<<< HEAD
-			emptyResources[gcpTypes.Runtime] = generateRTDSResource([]*experimentation.Experiment{}, storer, rtdsConfig, ttl, logger)
-=======
-			emptyResources[gcpTypes.Runtime] = generateRTDSResource([]*experimentstore.Experiment{}, rtdsConfig, ttl, logger)
->>>>>>> aac7f936
+			emptyResources[gcpTypes.Runtime] = generateRTDSResource([]*experimentstore.Experiment{}, storer, rtdsConfig, ttl, logger)
 
 			err := setSnapshot(emptyResources, cluster, snapshotCache, logger)
 			if err != nil {
@@ -83,12 +79,8 @@
 
 		// Enable ECDS if cluster is ECDS enabled else enable RTDS
 		if _, exists := ecdsConfig.enabledClusters[cluster]; exists {
-			resources[gcpTypes.Runtime] = generateRTDSResource([]*experimentation.Experiment{}, storer, rtdsConfig, ttl, logger)
+			resources[gcpTypes.Runtime] = generateRTDSResource([]*experimentstore.Experiment{}, storer, rtdsConfig, ttl, logger)
 			resources[gcpTypes.ExtensionConfig] = generateECDSResource(experiments, cluster, ttl, logger)
-<<<<<<< HEAD
-=======
-			resources[gcpTypes.Runtime] = generateRTDSResource([]*experimentstore.Experiment{}, rtdsConfig, ttl, logger)
->>>>>>> aac7f936
 		} else {
 			resources[gcpTypes.Runtime] = generateRTDSResource(experiments, storer, rtdsConfig, ttl, logger)
 			resources[gcpTypes.ExtensionConfig] = generateEmptyECDSResource(cluster, ecdsConfig, logger)
@@ -138,25 +130,6 @@
 	return nil
 }
 
-<<<<<<< HEAD
-=======
-func maybeUnmarshalFaultTest(experiment *experimentstore.Experiment, httpFaultConfig *serverexperimentation.HTTPFaultConfig) bool {
-	err := experiment.Config.Config.UnmarshalTo(httpFaultConfig)
-	if err != nil {
-		return false
-	}
-
-	switch httpFaultConfig.GetFault().(type) {
-	case *serverexperimentation.HTTPFaultConfig_AbortFault:
-		return true
-	case *serverexperimentation.HTTPFaultConfig_LatencyFault:
-		return true
-	default:
-		return false
-	}
-}
-
->>>>>>> aac7f936
 func computeChecksum(item interface{}) (string, error) {
 	hash, err := hashstructure.Hash(item, hashstructure.FormatV1, &hashstructure.HashOptions{TagName: "json"})
 	if err != nil {
