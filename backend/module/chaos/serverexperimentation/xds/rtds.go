package xds

import (
	"time"

	gcpRuntimeServiceV3 "github.com/envoyproxy/go-control-plane/envoy/service/runtime/v3"
	gcpTypes "github.com/envoyproxy/go-control-plane/pkg/cache/types"
	pstruct "github.com/golang/protobuf/ptypes/struct"
	"go.uber.org/zap"

<<<<<<< HEAD
	experimentation "github.com/lyft/clutch/backend/api/chaos/experimentation/v1"
	"github.com/lyft/clutch/backend/service/chaos/experimentation/experimentstore"
=======
	serverexperimentation "github.com/lyft/clutch/backend/api/chaos/serverexperimentation/v1"
	"github.com/lyft/clutch/backend/service/chaos/experimentation/experimentstore"
)

const (
	// INGRESS FAULT
	// a given downstream service to a given upstream service faults
	LatencyPercentageWithDownstream = `%s.%s.delay.fixed_delay_percent`
	LatencyDurationWithDownstream   = `%s.%s.delay.fixed_duration_ms`
	HTTPPercentageWithDownstream    = `%s.%s.abort.abort_percent`
	HTTPStatusWithDownstream        = `%s.%s.abort.http_status`

	// all downstream service to a given upstream faults
	LatencyPercentageWithoutDownstream = `%s.delay.fixed_delay_percent`
	LatencyDurationWithoutDownstream   = `%s.delay.fixed_duration_ms`
	HTTPPercentageWithoutDownstream    = `%s.abort.abort_percent`
	HTTPStatusWithoutDownstream        = `%s.abort.http_status`

	// EGRESS FAULT
	// a given downstream service to a given external upstream faults
	LatencyPercentageForEgress = `%s.%s.delay.fixed_delay_percent`
	LatencyDurationForEgress   = `%s.%s.delay.fixed_duration_ms`
	HTTPPercentageForEgress    = `%s.%s.abort.abort_percent`
	HTTPStatusForEgress        = `%s.%s.abort.http_status`
>>>>>>> aac7f936
)

type RTDSConfig struct {
	// Name of the RTDS layer in Envoy config i.e. envoy.yaml
	layerName string

	// Runtime prefix for ingress faults
	ingressPrefix string

	// Runtime prefix for egress faults
	egressPrefix string

	// Runtime prefix for redis faults
	redisPrefix string
}

<<<<<<< HEAD
func generateRTDSResource(experiments []*experimentation.Experiment, storer experimentstore.Storer, rtdsConfig *RTDSConfig, ttl *time.Duration, logger *zap.SugaredLogger) []gcpTypes.ResourceWithTtl {
=======
func generateRTDSResource(experiments []*experimentstore.Experiment, rtdsConfig *RTDSConfig, ttl *time.Duration, logger *zap.SugaredLogger) []gcpTypes.ResourceWithTtl {
>>>>>>> aac7f936
	var fieldMap = map[string]*pstruct.Value{}

	// No experiments meaning clear all experiments for the given upstream cluster
	for _, experiment := range experiments {
		// get the runtime generation for each experiment
		runtimeGeneration, err := storer.GetRuntimeGenerator(experiment.GetConfig().GetTypeUrl())
		if err != nil {
			logger.Errorw("No runtime generation registered to config", "config", experiment.GetConfig())
			continue
		}

		// get runtime values from experiment types runtime generation logic
		runtimePrefixes := &experimentstore.RuntimePrefixes{
			IngressPrefix: rtdsConfig.ingressPrefix,
			EgressPrefix:  rtdsConfig.egressPrefix,
			RedisPrefix:   rtdsConfig.redisPrefix,
		}
		runtimeKeyValues, err := runtimeGeneration.RuntimeKeysGeneration(experiment, runtimePrefixes, logger)
		if err != nil {
			logger.Errorw("Unable to create RTDS runtime keys", "config", experiment)
			continue
		}

		// apply list of runtime key values to fieldMap
		for _, runtimeKeyValue := range runtimeKeyValues {
			fieldMap[runtimeKeyValue.Key] = &pstruct.Value{
				Kind: &pstruct.Value_NumberValue{
					NumberValue: float64(runtimeKeyValue.Value),
				},
			}
		}
	}

	runtimeLayer := &pstruct.Struct{
		Fields: fieldMap,
	}

	// We only want to set a TTL for non-empty layers. This ensures that we don't spam clients with heartbeat responses
	// unless they have an active runtime override.
	var resourceTTL *time.Duration
	if len(runtimeLayer.Fields) > 0 {
		resourceTTL = ttl
	}

	return []gcpTypes.ResourceWithTtl{{
		Resource: &gcpRuntimeServiceV3.Runtime{
			Name:  rtdsConfig.layerName,
			Layer: runtimeLayer,
		},
		Ttl: resourceTTL,
	}}
}<|MERGE_RESOLUTION|>--- conflicted
+++ resolved
@@ -8,35 +8,7 @@
 	pstruct "github.com/golang/protobuf/ptypes/struct"
 	"go.uber.org/zap"
 
-<<<<<<< HEAD
-	experimentation "github.com/lyft/clutch/backend/api/chaos/experimentation/v1"
 	"github.com/lyft/clutch/backend/service/chaos/experimentation/experimentstore"
-=======
-	serverexperimentation "github.com/lyft/clutch/backend/api/chaos/serverexperimentation/v1"
-	"github.com/lyft/clutch/backend/service/chaos/experimentation/experimentstore"
-)
-
-const (
-	// INGRESS FAULT
-	// a given downstream service to a given upstream service faults
-	LatencyPercentageWithDownstream = `%s.%s.delay.fixed_delay_percent`
-	LatencyDurationWithDownstream   = `%s.%s.delay.fixed_duration_ms`
-	HTTPPercentageWithDownstream    = `%s.%s.abort.abort_percent`
-	HTTPStatusWithDownstream        = `%s.%s.abort.http_status`
-
-	// all downstream service to a given upstream faults
-	LatencyPercentageWithoutDownstream = `%s.delay.fixed_delay_percent`
-	LatencyDurationWithoutDownstream   = `%s.delay.fixed_duration_ms`
-	HTTPPercentageWithoutDownstream    = `%s.abort.abort_percent`
-	HTTPStatusWithoutDownstream        = `%s.abort.http_status`
-
-	// EGRESS FAULT
-	// a given downstream service to a given external upstream faults
-	LatencyPercentageForEgress = `%s.%s.delay.fixed_delay_percent`
-	LatencyDurationForEgress   = `%s.%s.delay.fixed_duration_ms`
-	HTTPPercentageForEgress    = `%s.%s.abort.abort_percent`
-	HTTPStatusForEgress        = `%s.%s.abort.http_status`
->>>>>>> aac7f936
 )
 
 type RTDSConfig struct {
@@ -53,19 +25,15 @@
 	redisPrefix string
 }
 
-<<<<<<< HEAD
-func generateRTDSResource(experiments []*experimentation.Experiment, storer experimentstore.Storer, rtdsConfig *RTDSConfig, ttl *time.Duration, logger *zap.SugaredLogger) []gcpTypes.ResourceWithTtl {
-=======
-func generateRTDSResource(experiments []*experimentstore.Experiment, rtdsConfig *RTDSConfig, ttl *time.Duration, logger *zap.SugaredLogger) []gcpTypes.ResourceWithTtl {
->>>>>>> aac7f936
+func generateRTDSResource(experiments []*experimentstore.Experiment, storer experimentstore.Storer, rtdsConfig *RTDSConfig, ttl *time.Duration, logger *zap.SugaredLogger) []gcpTypes.ResourceWithTtl {
 	var fieldMap = map[string]*pstruct.Value{}
 
 	// No experiments meaning clear all experiments for the given upstream cluster
 	for _, experiment := range experiments {
 		// get the runtime generation for each experiment
-		runtimeGeneration, err := storer.GetRuntimeGenerator(experiment.GetConfig().GetTypeUrl())
+		runtimeGeneration, err := storer.GetRuntimeGenerator(experiment.Config.Config.GetTypeUrl())
 		if err != nil {
-			logger.Errorw("No runtime generation registered to config", "config", experiment.GetConfig())
+			logger.Errorw("No runtime generation registered to config", "config", experiment.Config.Config)
 			continue
 		}
 
