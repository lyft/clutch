// +build integration_only

package xds

import (
	"context"
	"fmt"
<<<<<<< HEAD
	"sync"
=======
	"github.com/lyft/clutch/backend/mock/service/chaos/experimentation/experimentstoremock"
	"github.com/lyft/clutch/backend/module/chaos/serverexperimentation/xds/internal/xdstest"
>>>>>>> 95d873d1
	"testing"
	"time"

	_ "github.com/envoyproxy/go-control-plane/envoy/extensions/filters/http/fault/v3"
	"github.com/golang/protobuf/ptypes"
	"github.com/stretchr/testify/assert"
	"google.golang.org/protobuf/proto"

	experimentationv1 "github.com/lyft/clutch/backend/api/chaos/experimentation/v1"
	serverexperimentation "github.com/lyft/clutch/backend/api/chaos/serverexperimentation/v1"
	xdsconfigv1 "github.com/lyft/clutch/backend/api/config/module/chaos/experimentation/xds/v1"
	"github.com/lyft/clutch/backend/internal/test/integration/helper/envoytest"
	"github.com/lyft/clutch/backend/service/chaos/experimentation/terminator"
	experimentationv1 "github.com/lyft/clutch/backend/api/chaos/experimentation/v1"
	"github.com/lyft/clutch/backend/mock/service/chaos/experimentation/experimentstoremock"
	"github.com/lyft/clutch/backend/module/chaos/serverexperimentation/xds/internal/xdstest"
	"github.com/lyft/clutch/backend/service/chaos/experimentation/experimentstore"
)

// These tests are intended to be run with docker-compose to in order to set up a running Envoy instance
// to run assertions against.
func TestEnvoyFaults(t *testing.T) {
	xdsConfig := &xdsconfigv1.Config{
		RtdsLayerName:             "rtds",
		CacheRefreshInterval:      ptypes.DurationProto(time.Second),
		IngressFaultRuntimePrefix: "fault.http",
		EgressFaultRuntimePrefix:  "egress",
	}

	ts := xdstest.NewTestModuleServer(New, true, xdsConfig)
	defer ts.Stop()

	e, err := envoytest.NewEnvoyHandle()
	assert.NoError(t, err)

	e.EnsureControlPlaneConnectivity(envoytest.RuntimeStatPrefix)
	assert.NoError(t, err)

	code, err := e.MakeSimpleCall()
	assert.NoError(t, err)
	assert.Equal(t, 503, code)

	createTestExperiment(t, 400, ts.Storer)

	err = awaitExpectedReturnValueForSimpleCall(t, e, awaitReturnValueParams{
		timeout:        2 * time.Second,
		expectedStatus: 400,
	})
	assert.NoError(t, err, "did not see faults enabled")

	// We know that faults have been applied, now try to kill the server and ensure that we eventually reset the faults.
	// This verifies that we're properly setting TTLs and that Envoy will honor this.
	ts.Stop()

	err = awaitExpectedReturnValueForSimpleCall(t, e, awaitReturnValueParams{
		timeout:        10 * time.Second,
		expectedStatus: 503,
	})
	assert.NoError(t, err, "did not see faults reverted")
}

func TestEnvoyFaultsTimeBasedTermination(t *testing.T) {
	xdsConfig := &xdsconfigv1.Config{
		RtdsLayerName:             "rtds",
		CacheRefreshInterval:      ptypes.DurationProto(time.Second),
		IngressFaultRuntimePrefix: "fault.http",
		EgressFaultRuntimePrefix:  "egress",
	}

	ts := xdstest.NewTestModuleServer(New, true, xdsConfig)
	defer ts.Stop()

	criteria := &testCriteria{}

	terminator := terminator.NewTestMonitor(
		ts.Storer,
		[]string{"type.googleapis.com/clutch.chaos.serverexperimentation.v1.HTTPFaultConfig"},
		[]terminator.TerminationCriteria{criteria},
		ts.Logger.Sugar(),
		ts.Scope)

	// Cancel to ensure that the terminator doesn't leak into other tests.
	ctx, cancel := context.WithCancel(context.Background())
	terminator.Run(ctx)
	defer cancel()

	e, err := envoytest.NewEnvoyHandle()
	assert.NoError(t, err)

	err = e.EnsureControlPlaneConnectivity(envoytest.RuntimeStatPrefix)
	assert.NoError(t, err)

	code, err := e.MakeSimpleCall()
	assert.NoError(t, err)
	assert.Equal(t, 503, code)

	createTestExperiment(t, 400, ts.Storer)

	err = awaitExpectedReturnValueForSimpleCall(t, e, awaitReturnValueParams{
		timeout:        3 * time.Second,
		expectedStatus: 400,
	})
	assert.NoError(t, err, "did not see faults enabled")

	criteria.start()

	// Since we've enabled a time based automatic termination, we expect to see faults get disabled on their own after some time.
	err = awaitExpectedReturnValueForSimpleCall(t, e, awaitReturnValueParams{
		timeout:        10 * time.Second,
		expectedStatus: 503,
	})
	assert.NoError(t, err, "did not see faults reverted")
}

func TestEnvoyECDSFaults(t *testing.T) {
	xdsConfig := &xdsconfigv1.Config{
		RtdsLayerName:             "rtds",
		CacheRefreshInterval:      ptypes.DurationProto(time.Second),
		IngressFaultRuntimePrefix: "fault.http",
		EgressFaultRuntimePrefix:  "egress",
		EcdsAllowList:             &xdsconfigv1.Config_ECDSAllowList{EnabledClusters: []string{"test-cluster"}},
	}

	ts := xdstest.NewTestModuleServer(New, true, xdsConfig)
	defer ts.Stop()

	e, err := envoytest.NewEnvoyHandle()
	assert.NoError(t, err)

	err = e.EnsureControlPlaneConnectivity(envoytest.EcdsStatPrefix)
	assert.NoError(t, err)

	code, err := e.MakeSimpleCall()
	assert.NoError(t, err)
	assert.Equal(t, 503, code)

	experiment := createTestExperiment(t, 404, ts.Storer)

	err = awaitExpectedReturnValueForSimpleCall(t, e, awaitReturnValueParams{
		timeout:        2 * time.Second,
		expectedStatus: 404,
	})
	assert.NoError(t, err, "did not see faults enabled")

	// TODO(kathan24): Test TTL by stopping the server instead of canceling the experiment. Currently, TTL is not not supported for ECDS in the upstream Envoy
<<<<<<< HEAD
	ts.Storer.CancelExperimentRun(context.Background(), experiment.RunId, "")
=======
	ts.Storer.CancelExperimentRun(context.Background(), experiment.Id)
>>>>>>> 95d873d1

	err = awaitExpectedReturnValueForSimpleCall(t, e, awaitReturnValueParams{
		timeout:        10 * time.Second,
		expectedStatus: 503,
	})
	assert.NoError(t, err, "did not see faults reverted")
}

func createTestExperiment(t *testing.T, faultHttpStatus int, storer *experimentstoremock.SimpleStorer) *experimentationv1.Experiment {
	now := time.Now()
	config := serverexperimentation.HTTPFaultConfig{
		Fault: &serverexperimentation.HTTPFaultConfig_AbortFault{
			AbortFault: &serverexperimentation.AbortFault{
				Percentage: &serverexperimentation.FaultPercentage{
					Percentage: 100,
				},
				AbortStatus: &serverexperimentation.FaultAbortStatus{
					HttpStatusCode: uint32(faultHttpStatus),
				},
			},
		},
		FaultTargeting: &serverexperimentation.FaultTargeting{
			Enforcer: &serverexperimentation.FaultTargeting_UpstreamEnforcing{
				UpstreamEnforcing: &serverexperimentation.UpstreamEnforcing{
					UpstreamType: &serverexperimentation.UpstreamEnforcing_UpstreamCluster{
						UpstreamCluster: &serverexperimentation.SingleCluster{
							Name: "test-cluster",
						},
					},
					DownstreamType: &serverexperimentation.UpstreamEnforcing_DownstreamCluster{
						DownstreamCluster: &serverexperimentation.SingleCluster{
							Name: "test-cluster",
						},
					},
				},
			},
		},
	}

	a, err := ptypes.MarshalAny(&config)
	assert.NoError(t, err)

	experiment, err := storer.CreateExperiment(context.Background(), a, &now, &now)
	assert.NoError(t, err)

	return experiment
}

type awaitReturnValueParams struct {
	timeout        time.Duration
	expectedStatus int
}

func awaitExpectedReturnValueForSimpleCall(t *testing.T, e *envoytest.EnvoyHandle, params awaitReturnValueParams) error {
	timeout := time.NewTimer(params.timeout)

	for range time.NewTicker(100 * time.Millisecond).C {
		select {
		case <-timeout.C:
			return fmt.Errorf("did not receive expected status code before timeout")
		default:
		}

		code, err := e.MakeSimpleCall()
		if err == nil && code == params.expectedStatus {
			return nil
		}
	}

	return nil
}

type testCriteria struct {
	startCheckingTime bool
	sync.Mutex
}

// We want the time check to be low but also avoid races, so this lets us prevent the criteria from activating until
// we know that we're seeing faults enabled.
func (t *testCriteria) start() {
	t.Lock()
	defer t.Unlock()

	t.startCheckingTime = true
}

func (t *testCriteria) ShouldTerminate(experiment *experimentationv1.Experiment, experimentConfig proto.Message) (string, error) {
	t.Lock()
	defer t.Unlock()

	// Sanity check that we get the expected configuration type.
	if _, ok := experimentConfig.(*serverexperimentation.HTTPFaultConfig); !ok {
		panic("received unexpected experiment config")
	}
	started, _ := ptypes.Timestamp(experiment.StartTime)
	if t.startCheckingTime && started.Add(1*time.Second).Before(time.Now()) {
		return "timed out", nil
	}

	return "", nil
}<|MERGE_RESOLUTION|>--- conflicted
+++ resolved
@@ -5,12 +5,7 @@
 import (
 	"context"
 	"fmt"
-<<<<<<< HEAD
 	"sync"
-=======
-	"github.com/lyft/clutch/backend/mock/service/chaos/experimentation/experimentstoremock"
-	"github.com/lyft/clutch/backend/module/chaos/serverexperimentation/xds/internal/xdstest"
->>>>>>> 95d873d1
 	"testing"
 	"time"
 
@@ -156,11 +151,7 @@
 	assert.NoError(t, err, "did not see faults enabled")
 
 	// TODO(kathan24): Test TTL by stopping the server instead of canceling the experiment. Currently, TTL is not not supported for ECDS in the upstream Envoy
-<<<<<<< HEAD
 	ts.Storer.CancelExperimentRun(context.Background(), experiment.RunId, "")
-=======
-	ts.Storer.CancelExperimentRun(context.Background(), experiment.Id)
->>>>>>> 95d873d1
 
 	err = awaitExpectedReturnValueForSimpleCall(t, e, awaitReturnValueParams{
 		timeout:        10 * time.Second,
