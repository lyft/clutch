--- conflicted
+++ resolved
@@ -94,11 +94,8 @@
 		return nil, errors.New("error parsing duration")
 	}
 	rtdsLayerName := config.GetRtdsLayerName()
-<<<<<<< HEAD
 	ingressPrefix := config.GetIngressFaultRuntimePrefix()
 	egressPrefix := config.GetEgressFaultRuntimePrefix()
-=======
->>>>>>> 37e407ec
 
 	store, ok := service.Registry[experimentstore.Name]
 	if !ok {
