--- conflicted
+++ resolved
@@ -47,13 +47,8 @@
 }
 
 func (s *Service) transform(_ *experimentstore.ExperimentRun, config *experimentstore.ExperimentConfig) ([]*experimentation.Property, error) {
-<<<<<<< HEAD
-	var experimentConfig = serverexperimentation.RedisFaultConfig{}
+	var experimentConfig = redisexperimentation.FaultConfig{}
 	if err := config.Config.UnmarshalTo(&experimentConfig); err != nil {
-=======
-	var experimentConfig = redisexperimentation.FaultConfig{}
-	if err := ptypes.UnmarshalAny(config.Config, &experimentConfig); err != nil {
->>>>>>> 45dfcb5d
 		return []*experimentation.Property{}, err
 	}
 
