package resolver

// <!-- START clutchdoc -->
// description: Exposes registered resolvers and their schemas for use in structured or free-form search.
// <!-- END clutchdoc -->

import (
	"context"
	"fmt"

	"github.com/golang/protobuf/proto"
	"github.com/golang/protobuf/ptypes"
	"github.com/golang/protobuf/ptypes/any"
	"github.com/uber-go/tally"
	"go.uber.org/zap"
	"google.golang.org/grpc/codes"
	"google.golang.org/grpc/status"

	resolverv1 "github.com/lyft/clutch/backend/api/resolver/v1"
	"github.com/lyft/clutch/backend/module"
	"github.com/lyft/clutch/backend/resolver"
	"github.com/lyft/clutch/backend/service"
	"github.com/lyft/clutch/backend/service/topology"
)

const Name = "clutch.module.resolver"

func New(*any.Any, *zap.Logger, tally.Scope) (module.Module, error) {
	m := &mod{
		api: newAPI(),
	}
	return m, nil
}

type mod struct {
	api resolverv1.ResolverAPIServer
}

func (m *mod) Register(r module.Registrar) error {
	resolverv1.RegisterResolverAPIServer(r.GRPCServer(), m.api)
	return r.RegisterJSONGateway(resolverv1.RegisterResolverAPIHandler)
}

func newAPI() resolverv1.ResolverAPIServer {
	return &resolverAPI{}
}

type resolverAPI struct{}

func (r *resolverAPI) Resolve(ctx context.Context, req *resolverv1.ResolveRequest) (*resolverv1.ResolveResponse, error) {
	resp := newResponse()

	var searchedSchemas []string
	for _, res := range resolver.Registry {
		// TODO: fan-out, fan-in for speeeed.
		// TODO: dedupe results, as technically multiple resolvers could
		//  resolve the same input schema (not yet though), and return the same object.
		inputSchemas, ok := res.Schemas()[req.Want]
		if !ok {
			continue
		}

		for _, schema := range inputSchemas {
			if schema.TypeUrl == req.Have.TypeUrl {
				searchedSchemas = append(searchedSchemas, schema.Metadata.DisplayName)
				a := &ptypes.DynamicAny{}
				if err := ptypes.UnmarshalAny(req.Have, a); err != nil {
					return nil, err
				}

				results, err := res.Resolve(ctx, req.Want, a.Message, req.Limit)
				if err != nil {
					return nil, err
				}

				err = resp.marshalResults(results)
				if err != nil {
					return nil, err
				}
			}
		}
	}

	resp.truncate(req.Limit)
	if err := resp.isError(req.Want, searchedSchemas); err != nil {
		return nil, err
	}

	return &resolverv1.ResolveResponse{
		Results:         resp.Results,
		PartialFailures: resp.PartialFailures,
	}, nil
}

func (r *resolverAPI) Search(ctx context.Context, req *resolverv1.SearchRequest) (*resolverv1.SearchResponse, error) {
	resp := newResponse()

	var searchedSchemas []string
	for _, res := range resolver.Registry {
		resSchemas := res.Schemas()
		if schemas, ok := resSchemas[req.Want]; ok {
			for _, ss := range schemas {
				if ss.Metadata.Searchable || (ss.Metadata.Search != nil && ss.Metadata.Search.Enabled) {
					searchedSchemas = append(searchedSchemas, ss.Metadata.DisplayName)
				}
			}

			results, err := res.Search(ctx, req.Want, req.Query, req.Limit)
			if err != nil {
				return nil, err
			}

			err = resp.marshalResults(results)
			if err != nil {
				return nil, err
			}
		}
	}

	resp.truncate(req.Limit)
	if err := resp.isError(req.Want, searchedSchemas); err != nil {
		return nil, err
	}

	return &resolverv1.SearchResponse{
		Results:         resp.Results,
		PartialFailures: resp.PartialFailures,
	}, nil
}

func (r *resolverAPI) GetObjectSchemas(ctx context.Context, req *resolverv1.GetObjectSchemasRequest) (*resolverv1.GetObjectSchemasResponse, error) {
	var schemas []*resolverv1.Schema

	// Find schemas that match the requested type.
	for _, res := range resolver.Registry {
		resSchemas := res.Schemas()
		if typeSchemas, ok := resSchemas[req.TypeUrl]; ok {
			for _, typeSchema := range typeSchemas {
				// Make a clone of each schema in the event we need to modify below.
				schemas = append(schemas, proto.Clone(typeSchema).(*resolverv1.Schema))
			}
		}
	}

	// Handle option presentation for matching schemas.
	for _, schema := range schemas {
		if shouldAutoCompleteBeEnabled() {
			if schema.Metadata.Search == nil {
				schema.Metadata.Search = &resolverv1.SearchMetadata{}
			}
<<<<<<< HEAD
			schema.Metadata.Search.Autocompleteable = true
=======
			schema.Metadata.Search.AutocompleteEnabled = true
>>>>>>> 8f5ad9d4
		}

		for _, field := range schema.Fields {
			fm, ok := field.Metadata.Type.(*resolverv1.FieldMetadata_OptionField)
			if !ok {
				continue
			}
			for _, opt := range fm.OptionField.Options {
				if opt.DisplayName == "" {
					switch t := opt.Value.(type) {
					case *resolverv1.Option_StringValue:
						opt.DisplayName = t.StringValue
					default:
						opt.DisplayName = fmt.Sprintf("%s (auto display name TODO)", opt.Value)
					}
				}
			}
			// include_all_option.
			if fm.OptionField.IncludeAllOption && len(fm.OptionField.Options) != 1 {
				all := &resolverv1.Option{
					DisplayName: "All",
					Value:       &resolverv1.Option_StringValue{StringValue: resolver.OptionAll},
				}
				fm.OptionField.Options = append([]*resolverv1.Option{all}, fm.OptionField.Options...)
			}

			// add error if needed
			updateSchemaError(schema)
		}
	}

	return &resolverv1.GetObjectSchemasResponse{
		TypeUrl: req.TypeUrl,
		Schemas: schemas,
	}, nil
}

func (r *resolverAPI) Autocomplete(ctx context.Context, req *resolverv1.AutocompleteRequest) (*resolverv1.AutocompleteResponse, error) {
<<<<<<< HEAD
	var err error
	results := []*resolverv1.AutocompleteResponse_AutocompleteResult{}
=======
	results := []*resolverv1.AutocompleteResult{}

	limit := resolver.DefaultAutocompleteLimit
	if req.Limit > 0 {
		limit = int(req.Limit)
	}
>>>>>>> 8f5ad9d4

	// Iterate through all of the available resolvers & schemas to find the one requested
	// If that schema exists then we call the associated autocomplete function for that resolver
	for _, res := range resolver.Registry {
		resSchema := res.Schemas()
		if _, ok := resSchema[req.Want]; ok {
<<<<<<< HEAD
			results, err = res.AutoComplete(ctx, req.Want, req.Search, req.ResultLimit)
			if err != nil {
				return nil, err
			}
			break
=======
			resolverResults, err := res.Autocomplete(ctx, req.Want, req.Search, req.Limit)
			if err != nil {
				return nil, err
			}

			// Append results from all resolvers up to the limit.
			// Future enhancements here will try to surface the most relevant results
			// from all resolvers instead of this basic approach
			appendAutocompleteResultsToLimit(&results, resolverResults, limit)
			if len(results) >= limit {
				break
			}
>>>>>>> 8f5ad9d4
		}
	}

	return &resolverv1.AutocompleteResponse{
		Results: results,
	}, nil
}

<<<<<<< HEAD
=======
func appendAutocompleteResultsToLimit(
	results *[]*resolverv1.AutocompleteResult,
	resolverResults []*resolverv1.AutocompleteResult,
	limit int,
) {
	freeSpace := limit - len(*results)
	if freeSpace >= len(resolverResults) {
		*results = append(*results, resolverResults...)
	} else {
		*results = append(*results, resolverResults[:freeSpace]...)
	}
}

>>>>>>> 8f5ad9d4
// Add error information to the schema if it's broken in some way.
func updateSchemaError(input *resolverv1.Schema) {
	for _, field := range input.Fields {
		switch t := field.Metadata.Type.(type) {
		case *resolverv1.FieldMetadata_OptionField:
			if field.Metadata.Required && len(t.OptionField.Options) == 0 {
				s := status.New(codes.OutOfRange, fmt.Sprintf("missing required options for field '%s'", field.Name))
				input.Error = s.Proto()
				return
			}
		}
	}
}

func shouldAutoCompleteBeEnabled() bool {
	topologySvc, ok := service.Registry[topology.Name]
	if ok {
		_, ok := topologySvc.(topology.Service)
		return ok
	}

	return false
}<|MERGE_RESOLUTION|>--- conflicted
+++ resolved
@@ -148,11 +148,7 @@
 			if schema.Metadata.Search == nil {
 				schema.Metadata.Search = &resolverv1.SearchMetadata{}
 			}
-<<<<<<< HEAD
-			schema.Metadata.Search.Autocompleteable = true
-=======
 			schema.Metadata.Search.AutocompleteEnabled = true
->>>>>>> 8f5ad9d4
 		}
 
 		for _, field := range schema.Fields {
@@ -191,30 +187,18 @@
 }
 
 func (r *resolverAPI) Autocomplete(ctx context.Context, req *resolverv1.AutocompleteRequest) (*resolverv1.AutocompleteResponse, error) {
-<<<<<<< HEAD
-	var err error
-	results := []*resolverv1.AutocompleteResponse_AutocompleteResult{}
-=======
 	results := []*resolverv1.AutocompleteResult{}
 
 	limit := resolver.DefaultAutocompleteLimit
 	if req.Limit > 0 {
 		limit = int(req.Limit)
 	}
->>>>>>> 8f5ad9d4
 
 	// Iterate through all of the available resolvers & schemas to find the one requested
 	// If that schema exists then we call the associated autocomplete function for that resolver
 	for _, res := range resolver.Registry {
 		resSchema := res.Schemas()
 		if _, ok := resSchema[req.Want]; ok {
-<<<<<<< HEAD
-			results, err = res.AutoComplete(ctx, req.Want, req.Search, req.ResultLimit)
-			if err != nil {
-				return nil, err
-			}
-			break
-=======
 			resolverResults, err := res.Autocomplete(ctx, req.Want, req.Search, req.Limit)
 			if err != nil {
 				return nil, err
@@ -227,7 +211,6 @@
 			if len(results) >= limit {
 				break
 			}
->>>>>>> 8f5ad9d4
 		}
 	}
 
@@ -236,8 +219,6 @@
 	}, nil
 }
 
-<<<<<<< HEAD
-=======
 func appendAutocompleteResultsToLimit(
 	results *[]*resolverv1.AutocompleteResult,
 	resolverResults []*resolverv1.AutocompleteResult,
@@ -251,7 +232,6 @@
 	}
 }
 
->>>>>>> 8f5ad9d4
 // Add error information to the schema if it's broken in some way.
 func updateSchemaError(input *resolverv1.Schema) {
 	for _, field := range input.Fields {
