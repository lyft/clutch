--- conflicted
+++ resolved
@@ -42,8 +42,6 @@
 	service.Registry["clutch.service.topology"] = topologymock.New()
 	yes := shouldAutoCompleteBeEnabled()
 	assert.True(t, yes)
-<<<<<<< HEAD
-=======
 }
 
 func TestAppendAutocompleteResultsToLimit(t *testing.T) {
@@ -73,5 +71,4 @@
 		})
 	}
 	return results
->>>>>>> 8f5ad9d4
 }