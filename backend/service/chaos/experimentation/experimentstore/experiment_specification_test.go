--- conflicted
+++ resolved
@@ -18,20 +18,10 @@
 func TestExperimentSpecificationInitialization(t *testing.T) {
 	now := time.Date(2011, 0, 0, 0, 0, 0, 0, time.UTC)
 	past := now.Add(-1 * time.Hour)
-<<<<<<< HEAD
-	pastTimestamp, err := ptypes.TimestampProto(past)
-	assert.NoError(t, err)
-	future := now.Add(1 * time.Hour)
-	futureTimestamp, err := ptypes.TimestampProto(future)
-	assert.NoError(t, err)
-	farFutureTimestamp, err := ptypes.TimestampProto(future.Add(1 * time.Hour))
-	assert.NoError(t, err)
-=======
 	pastTimestamp := timestamppb.New(past)
 	future := now.Add(1 * time.Hour)
 	futureTimestamp := timestamppb.New(future)
 	farFutureTimestamp := timestamppb.New(future.Add(1 * time.Hour))
->>>>>>> a40afe5b
 
 	tests := []struct {
 		runId             string
