--- conflicted
+++ resolved
@@ -275,13 +275,8 @@
 	es := &storer{db: db}
 	defer es.Close()
 
-<<<<<<< HEAD
-	expected := mock.ExpectExec(regexp.QuoteMeta(`UPDATE experiment_run SET cancellation_time = NOW() SET termination_reason = $2 WHERE id = $1 AND cancellation_time IS NULL`))
+	expected := mock.ExpectExec(regexp.QuoteMeta(`UPDATE experiment_run SET cancellation_time = NOW(), termination_reason = $2 WHERE id = $1 AND cancellation_time IS NULL`))
 	expected.WithArgs([]driver.Value{"1", ""}...).WillReturnResult(sqlmock.NewResult(1, 1))
-=======
-	expected := mock.ExpectExec(regexp.QuoteMeta(`UPDATE experiment_run SET cancellation_time = NOW(), termination_reason = $2 WHERE id = $1 AND cancellation_time IS NULL`))
-	expected.WithArgs([]driver.Value{1, ""}...).WillReturnResult(sqlmock.NewResult(1, 1))
->>>>>>> 3b9b5eba
 
 	err = es.CancelExperimentRun(context.Background(), "1", "")
 	assert.NoError(err)
