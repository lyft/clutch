package experimentstore

import (
	"context"
	"database/sql/driver"
	"errors"
	"regexp"
	"testing"
	"time"

	"github.com/DATA-DOG/go-sqlmock"
	"github.com/golang/protobuf/ptypes"
	"github.com/golang/protobuf/ptypes/any"
	"github.com/stretchr/testify/assert"

	experimentation "github.com/lyft/clutch/backend/api/chaos/experimentation/v1"
	serverexperimentation "github.com/lyft/clutch/backend/api/chaos/serverexperimentation/v1"
)

var experimentColumns = []string{
	"id",
	"details",
}

type testQuery struct {
	sql  string
	args []driver.Value
}

type experimentTest struct {
	id        string
	config    *any.Any
	startTime time.Time
	queries   []*testQuery
	err       error
}

func createExperimentsTests() ([]experimentTest, error) {
	config := &serverexperimentation.HTTPFaultConfig{
		Fault: &serverexperimentation.HTTPFaultConfig_AbortFault{
			AbortFault: &serverexperimentation.AbortFault{
				Percentage:  &serverexperimentation.FaultPercentage{Percentage: 100},
				AbortStatus: &serverexperimentation.FaultAbortStatus{HttpStatusCode: 401},
			},
		},
		FaultTargeting: &serverexperimentation.FaultTargeting{
			Enforcer: &serverexperimentation.FaultTargeting_UpstreamEnforcing{
				UpstreamEnforcing: &serverexperimentation.UpstreamEnforcing{
					UpstreamType: &serverexperimentation.UpstreamEnforcing_UpstreamCluster{
						UpstreamCluster: &serverexperimentation.SingleCluster{
							Name: "upstreamCluster",
						},
					},
					DownstreamType: &serverexperimentation.UpstreamEnforcing_DownstreamCluster{
						DownstreamCluster: &serverexperimentation.SingleCluster{
							Name: "downstreamCluster",
						},
					},
				},
			},
		},
	}

	anyConfig, err := ptypes.MarshalAny(config)
	if err != nil {
		return []experimentTest{}, err
	}

	return []experimentTest{
		{
			id:        "create experiment",
			config:    anyConfig,
			startTime: time.Now(),
			queries: []*testQuery{
				{
					sql: `INSERT INTO experiment_config (id, details) VALUES ($1, $2)`,
					args: []driver.Value{
						sqlmock.AnyArg(),
						`{"@type":"type.googleapis.com/clutch.chaos.serverexperimentation.v1.HTTPFaultConfig","faultTargeting":{"upstreamEnforcing":{"upstreamCluster":{"name":"upstreamCluster"},"downstreamCluster":{"name":"downstreamCluster"}}},"abortFault":{"percentage":{"percentage":100},"abortStatus":{"httpStatusCode":401}}}`,
					},
				},
				{
					sql: `INSERT INTO experiment_run ( id, experiment_config_id, execution_time, creation_time) VALUES ($1, $2, tstzrange($3, $4, '[]'), NOW())`,
					args: []driver.Value{
						sqlmock.AnyArg(),
						sqlmock.AnyArg(),
						sqlmock.AnyArg(),
						sqlmock.AnyArg(),
					},
				},
			},
			err: nil,
		},
		{
			id:        "create empty experiments",
			startTime: time.Now(),
			err:       errors.New("empty config"),
		},
	}, nil
}

func TestCreateExperiments(t *testing.T) {
	t.Parallel()

	tests, err := createExperimentsTests()
	if err != nil {
		t.Errorf("setSnapshot failed %v", err)
	}

	for _, test := range tests {
		test := test

		t.Run(test.id, func(t *testing.T) {
			t.Parallel()
			a := assert.New(t)

			db, mock, err := sqlmock.New()
			a.NoError(err)

			es := &storer{db: db}
			defer es.Close()
			mock.ExpectBegin()
			for _, query := range test.queries {
				expected := mock.ExpectExec(regexp.QuoteMeta(query.sql))
				expected.WithArgs(query.args...).WillReturnResult(sqlmock.NewResult(1, 1))
			}
			mock.ExpectCommit()

			_, err = es.CreateExperiment(context.Background(), test.config, &test.startTime, nil)
			a.Equal(test.err, err)
		})
	}
}

func TestCancelExperimentRun(t *testing.T) {
	assert := assert.New(t)

	db, mock, err := sqlmock.New()
	assert.NoError(err)

	es := &storer{db: db}
	defer es.Close()

<<<<<<< HEAD
	expected := mock.ExpectExec(regexp.QuoteMeta(`UPDATE experiment_run SET cancellation_time = NOW() SET termination_reason = $2 WHERE id = $1 AND cancellation_time IS NULL`))
	expected.WithArgs([]driver.Value{"1", ""}...).WillReturnResult(sqlmock.NewResult(1, 1))

	err = es.CancelExperimentRun(context.Background(), "1", "")
=======
	expected := mock.ExpectExec(regexp.QuoteMeta(`UPDATE experiment_run SET cancellation_time = NOW() WHERE id = $1 AND cancellation_time IS NULL`))
	expected.WithArgs([]driver.Value{1}...).WillReturnResult(sqlmock.NewResult(1, 1))

	err = es.CancelExperimentRun(context.Background(), uint64(1))
>>>>>>> 95d873d1
	assert.NoError(err)
}

var getExperimentsSQLQuery = `SELECT experiment_run.id, details FROM experiment_config, experiment_run WHERE experiment_config.id = experiment_run.experiment_config_id AND ($1 = '' OR $1 = experiment_config.details ->> '@type')`

func TestGetExperimentsUnmarshalsExperimentConfiguration(t *testing.T) {
	assert := assert.New(t)

	db, mock, err := sqlmock.New()
	assert.NoError(err)

	es := &storer{db: db}
	defer es.Close()

	expected := mock.ExpectQuery(regexp.QuoteMeta(getExperimentsSQLQuery)).WithArgs("foo", "STATUS_UNSPECIFIED")
	rows := sqlmock.NewRows(experimentColumns)
	rows.AddRow([]driver.Value{
		1234,
		`{"@type": "type.googleapis.com/clutch.chaos.serverexperimentation.v1.HTTPFaultConfig","faultTargeting":{"upstreamEnforcing":{"upstreamCluster":{"name":"upstreamCluster"},"downstreamCluster":{"name":"downstreamCluster"}}},"abortFault":{"percentage":{"percentage":100},"abortStatus":{"httpStatusCode":401}}}`,
	}...)
	expected.WillReturnRows(rows)

	experiments, err := es.GetExperiments(context.Background(), "foo", experimentation.GetExperimentsRequest_STATUS_UNSPECIFIED)
	assert.NoError(err)

	assert.Equal(1, len(experiments))
	experiment := experiments[0]
	assert.Equal(uint64(1234), experiment.GetId())

	config := &serverexperimentation.HTTPFaultConfig{}
	err = ptypes.UnmarshalAny(experiment.GetConfig(), config)
	assert.NoError(err)
	assert.Nil(config.GetLatencyFault())
	abort := config.GetAbortFault()
	assert.NotNil(abort)
	assert.Equal(uint32(401), abort.GetAbortStatus().GetHttpStatusCode())
	assert.Equal(uint32(100), abort.GetPercentage().GetPercentage())
}

func TestGetExperimentsFailsIfItReadsExperimentWithMalformedConfiguration(t *testing.T) {
	assert := assert.New(t)

	db, mock, err := sqlmock.New()
	assert.NoError(err)

	es := &storer{db: db}
	defer es.Close()

	expected := mock.ExpectQuery(regexp.QuoteMeta(getExperimentsSQLQuery)).WithArgs("foo", "STATUS_UNSPECIFIED")
	rowsData := [][]driver.Value{
		{
			1,
			`{"@type": "type.googleapis.com/clutch.chaos.serverexperimentation.v1.HTTPFaultConfig","faultTargeting":{"upstreamEnforcing":{"upstreamCluster":{"name":"upstreamCluster"},"downstreamCluster":{"name":"downstreamCluster"}}},"abortFault":{"percentage":{"percentage":100},"abortStatus":{"httpStatusCode":401}}}`,
		},
		{
			2,
			`{"@type": "malformed_foo","faultTargeting":{"upstreamEnforcing":{"upstreamCluster":{"name":"upstreamCluster"},"downstreamCluster":{"name":"downstreamCluster"}}},"abortFault":{"percentage":{"percentage":100},"abortStatus":{"httpStatusCode":401}}}`,
		},
	}

	rows := sqlmock.NewRows(experimentColumns)
	for _, row := range rowsData {
		rows.AddRow(row...)
	}
	expected.WillReturnRows(rows)

	experiments, err := es.GetExperiments(context.Background(), "foo", experimentation.GetExperimentsRequest_STATUS_UNSPECIFIED)
	assert.Nil(experiments)
	assert.Error(err)
}<|MERGE_RESOLUTION|>--- conflicted
+++ resolved
@@ -141,17 +141,10 @@
 	es := &storer{db: db}
 	defer es.Close()
 
-<<<<<<< HEAD
 	expected := mock.ExpectExec(regexp.QuoteMeta(`UPDATE experiment_run SET cancellation_time = NOW() SET termination_reason = $2 WHERE id = $1 AND cancellation_time IS NULL`))
 	expected.WithArgs([]driver.Value{"1", ""}...).WillReturnResult(sqlmock.NewResult(1, 1))
 
 	err = es.CancelExperimentRun(context.Background(), "1", "")
-=======
-	expected := mock.ExpectExec(regexp.QuoteMeta(`UPDATE experiment_run SET cancellation_time = NOW() WHERE id = $1 AND cancellation_time IS NULL`))
-	expected.WithArgs([]driver.Value{1}...).WillReturnResult(sqlmock.NewResult(1, 1))
-
-	err = es.CancelExperimentRun(context.Background(), uint64(1))
->>>>>>> 95d873d1
 	assert.NoError(err)
 }
 
