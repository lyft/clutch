package experimentstore

import (
	"bytes"
	"context"
	"database/sql"
	"errors"
	"strings"
	"time"

	"github.com/golang/protobuf/jsonpb"
	"github.com/golang/protobuf/ptypes/any"
	"github.com/uber-go/tally"
	"go.uber.org/zap"
	"google.golang.org/grpc/codes"
	"google.golang.org/grpc/status"

	experimentation "github.com/lyft/clutch/backend/api/chaos/experimentation/v1"
	"github.com/lyft/clutch/backend/service"
	pgservice "github.com/lyft/clutch/backend/service/db/postgres"
)

const Name = "clutch.service.chaos.experimentation.store"

// Storer stores experiment data
type Storer interface {
	CreateExperiment(context.Context, *ExperimentSpecification) (*experimentation.Experiment, error)
	CreateOrGetExperiment(context.Context, *ExperimentSpecification) (*CreateOrGetExperimentResult, error)
	CancelExperimentRun(ctx context.Context, id string, reason string) error
	GetExperiments(ctx context.Context, configType string, status experimentation.GetExperimentsRequest_Status) ([]*experimentation.Experiment, error)
	GetExperimentRunDetails(ctx context.Context, id string) (*experimentation.ExperimentRunDetails, error)
	GetListView(ctx context.Context) ([]*experimentation.ListViewItem, error)
	RegisterTransformation(transformation Transformation) error
	Close()
}

type storer struct {
	db          *sql.DB
	logger      *zap.SugaredLogger
	transformer *Transformer
}

var _ Storer = (*storer)(nil)

// New returns a new NewExperimentStore instance.
func New(_ *any.Any, logger *zap.Logger, _ tally.Scope) (service.Service, error) {
	p, ok := service.Registry[pgservice.Name]
	if !ok {
		return nil, errors.New("could not find database service")
	}

	client, ok := p.(pgservice.Client)
	if !ok {
		return nil, errors.New("experiment store wrong type")
	}

	sugaredLogger := logger.Sugar()
	transformer := NewTransformer(sugaredLogger)
	return &storer{
		client.DB(),
		sugaredLogger,
		&transformer,
	}, nil
}

func (s *storer) CreateExperiment(ctx context.Context, es *ExperimentSpecification) (*experimentation.Experiment, error) {
	// This API call will eventually be broken into 2 separate calls:
	// 1) creating the config
	// 2) starting a new experiment with the config

	// All experiments are created in a single transaction
	tx, err := s.db.Begin()
	if err != nil {
		return nil, err
	}

	configJson, err := marshalConfig(es.Config)
	if err != nil {
		return nil, err
	}

	configSql := `INSERT INTO experiment_config (id, details) VALUES ($1, $2)`
	_, err = s.db.ExecContext(ctx, configSql, es.ConfigId, configJson)
	if err != nil {
		return nil, err
	}

	// Step 2) start a new experiment with the config
	runSql := `
			INSERT INTO experiment_run (
				id,
				experiment_config_id,
				execution_time,
				creation_time)
			VALUES ($1, $2, tstzrange($3, $4, '[]'), NOW())`

	_, err = s.db.ExecContext(ctx, runSql, es.RunId, es.ConfigId, es.StartTime, es.EndTime)
	if err != nil {
		return nil, err
	}

	err = tx.Commit()
	if err != nil {
		return nil, err
	}

	// TODO(bgallagher) temporarily returning the experiment run ID. Eventually, the CreateExperiment function
	// will be split into CreateExperimentConfig and CreateExperimentRun in which case they will each return
	// their respective IDs
	return es.toExperiment()
}

func (s *storer) CreateOrGetExperiment(ctx context.Context, es *ExperimentSpecification) (*CreateOrGetExperimentResult, error) {
	var exists bool
	query := `SELECT exists (select id from experiment_run where id == $1)`
	err := s.db.QueryRow(query, es.RunId).Scan(&exists)
	if err != nil {
		return nil, status.Errorf(codes.Internal, "%v", err)
	}

	if exists {
		runConfigPair, err := s.getExperiment(ctx, es.RunId)
		if err != nil {
			return nil, err
		}

		experiment, err := runConfigPair.toProto()
		if err != nil {
			return nil, err
		}

		return &CreateOrGetExperimentResult{Experiment: experiment, Origin: experimentation.CreateOrGetExperimentResponse_ORIGIN_EXISTING}, nil
	} else {
		experiment, err := s.CreateExperiment(ctx, es)
		if err != nil {
			return nil, err
		}

		return &CreateOrGetExperimentResult{Experiment: experiment, Origin: experimentation.CreateOrGetExperimentResponse_ORIGIN_NEW}, nil
	}
}

func (s *storer) CancelExperimentRun(ctx context.Context, id string, reason string) error {
	if len(reason) > 32 {
		reason = reason[0:32]
	}
	sql :=
<<<<<<< HEAD
		`UPDATE experiment_run
         SET cancellation_time = NOW()
		 SET termination_reason = $2
=======
		`UPDATE experiment_run 
         SET cancellation_time = NOW(),
		 termination_reason = $2
>>>>>>> 3b9b5eba
         WHERE id = $1 AND cancellation_time IS NULL AND (upper(execution_time) IS NULL OR NOW() < upper(execution_time))`

	_, err := s.db.ExecContext(ctx, sql, id, reason)
	return err
}

// GetExperiments experiments with a given type of the configuration. Returns all experiments if provided configuration type
// parameter is an empty string.
func (s *storer) GetExperiments(ctx context.Context, configType string, status experimentation.GetExperimentsRequest_Status) ([]*experimentation.Experiment, error) {
	query := `
		SELECT
			experiment_run.id,
			details
		FROM experiment_config, experiment_run
		WHERE
			experiment_config.id = experiment_run.experiment_config_id` +
		// Return only experiments of a given `configType` or all of them if configType is equal to an empty string.
		` AND ($1 = '' OR $1 = experiment_config.details ->> '@type')` +
		// Return only running experiments if `status` is equal to `Running`, return all experiments otherwise.
		` AND ($2 = 'STATUS_UNSPECIFIED' OR (experiment_run.cancellation_time is NULL AND NOW() > lower(experiment_run.execution_time) AND (upper(experiment_run.execution_time) IS NULL OR NOW() < upper(experiment_run.execution_time))))`

	rows, err := s.db.QueryContext(ctx, query, configType, status.String())
	if err != nil {
		return nil, err
	}

	defer rows.Close()

	var experiments []*experimentation.Experiment
	for rows.Next() {
		var experiment experimentation.Experiment
		var details string

		err = rows.Scan(&experiment.RunId, &details)
		if err != nil {
			return nil, err
		}

		anyConfig := &any.Any{}
		err = jsonpb.Unmarshal(strings.NewReader(details), anyConfig)
		if err != nil {
			return nil, err
		}

		experiment.Config = anyConfig
		experiments = append(experiments, &experiment)
	}

	err = rows.Err()
	if err != nil {
		return nil, err
	}

	return experiments, nil
}

func (s *storer) GetListView(ctx context.Context) ([]*experimentation.ListViewItem, error) {
	query := `
		SELECT
			experiment_run.id,
			lower(execution_time),
			upper(execution_time),
			cancellation_time,
			creation_time,
			experiment_config.id,
			details
		FROM experiment_config, experiment_run
		WHERE
			experiment_config.id = experiment_run.experiment_config_id`

	rows, err := s.db.QueryContext(ctx, query)
	if err != nil {
		return nil, err
	}

	defer rows.Close()

	var listViewItems []*experimentation.ListViewItem
	for rows.Next() {
		var details string
		run := ExperimentRun{}
		config := ExperimentConfig{Config: &any.Any{}}
		err = rows.Scan(&run.Id, &run.StartTime, &run.EndTime, &run.CancellationTime, &run.creationTime, &config.id, &details)
		if err != nil {
			return nil, err
		}

		if err = jsonpb.Unmarshal(strings.NewReader(details), config.Config); err != nil {
			return nil, err
		}

		item, err := NewRunListView(&run, &config, s.transformer, time.Now())
		if err != nil {
			return nil, err
		}

		listViewItems = append(listViewItems, item)
	}

	err = rows.Err()
	if err != nil {
		return nil, err
	}

	return listViewItems, nil
}

func (s *storer) GetExperimentRunDetails(ctx context.Context, runId string) (*experimentation.ExperimentRunDetails, error) {
	e, err := s.getExperiment(ctx, runId)
	if err != nil {
		return nil, err
	}

	return NewRunDetails(e.Run, e.Config, s.transformer, time.Now())
}

func (s *storer) getExperiment(ctx context.Context, runId string) (*Experiment, error) {
	sqlQuery := `
		SELECT
			experiment_run.id,
			lower(execution_time),
			upper(execution_time),
			cancellation_time,
			creation_time,
			experiment_config.id,
			details FROM experiment_config, experiment_run
        WHERE experiment_run.id = $1 AND experiment_run.experiment_config_id = experiment_config.id`

	row := s.db.QueryRowContext(ctx, sqlQuery, runId)

	var details string
	run := ExperimentRun{}
	config := ExperimentConfig{Config: &any.Any{}}
	err := row.Scan(&run.Id, &run.StartTime, &run.EndTime, &run.CancellationTime, &run.creationTime, &config.id, &details)
	if err != nil {
		return nil, err
	}

	err = jsonpb.Unmarshal(strings.NewReader(details), config.Config)
	if err != nil {
		return nil, err
	}

	return &Experiment{Run: &run, Config: &config}, nil
}

// Close closes all resources held.
func (s *storer) Close() {
	s.db.Close()
}

func (s *storer) RegisterTransformation(transformation Transformation) error {
	err := s.transformer.Register(transformation)
	if err != nil {
		s.logger.Fatal("Could not register transformation %v", transformation)
	}

	return err
}

func marshalConfig(config *any.Any) (string, error) {
	marshaler := jsonpb.Marshaler{}
	buf := &bytes.Buffer{}
	err := marshaler.Marshal(buf, config)
	if err != nil {
		return "", err
	}
	return buf.String(), nil
}<|MERGE_RESOLUTION|>--- conflicted
+++ resolved
@@ -145,15 +145,9 @@
 		reason = reason[0:32]
 	}
 	sql :=
-<<<<<<< HEAD
-		`UPDATE experiment_run
-         SET cancellation_time = NOW()
-		 SET termination_reason = $2
-=======
 		`UPDATE experiment_run 
          SET cancellation_time = NOW(),
 		 termination_reason = $2
->>>>>>> 3b9b5eba
          WHERE id = $1 AND cancellation_time IS NULL AND (upper(execution_time) IS NULL OR NOW() < upper(execution_time))`
 
 	_, err := s.db.ExecContext(ctx, sql, id, reason)
