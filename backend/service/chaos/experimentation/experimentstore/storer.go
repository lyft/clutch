package experimentstore

import (
	"bytes"
	"context"
	"database/sql"
	"errors"
	"strings"
	"time"

	"github.com/golang/protobuf/jsonpb"
	"github.com/golang/protobuf/ptypes/any"
	"github.com/uber-go/tally"
	"go.uber.org/zap"
	"google.golang.org/grpc/codes"
	"google.golang.org/grpc/status"

	experimentation "github.com/lyft/clutch/backend/api/chaos/experimentation/v1"
	"github.com/lyft/clutch/backend/service"
	pgservice "github.com/lyft/clutch/backend/service/db/postgres"
)

const Name = "clutch.service.chaos.experimentation.store"

// Storer stores experiment data
type Storer interface {
<<<<<<< HEAD
	CreateExperiment(context.Context, *ExperimentSpecification) (*experimentation.Experiment, error)
	CreateOrGetExperiment(context.Context, *ExperimentSpecification) (*CreateOrGetExperimentResult, error)
	CancelExperimentRun(context.Context, string) error
=======
	CreateExperiment(context.Context, *any.Any, *time.Time, *time.Time) (*experimentation.Experiment, error)
	CancelExperimentRun(ctx context.Context, id uint64, terminationReason string) error
>>>>>>> 143d7063
	GetExperiments(ctx context.Context, configType string, status experimentation.GetExperimentsRequest_Status) ([]*experimentation.Experiment, error)
	GetExperimentRunDetails(ctx context.Context, id string) (*experimentation.ExperimentRunDetails, error)
	GetListView(ctx context.Context) ([]*experimentation.ListViewItem, error)
	RegisterTransformation(transformation Transformation) error
	Close()
}

type storer struct {
	db          *sql.DB
	logger      *zap.SugaredLogger
	transformer *Transformer
}

var _ Storer = (*storer)(nil)

// New returns a new NewExperimentStore instance.
func New(_ *any.Any, logger *zap.Logger, _ tally.Scope) (service.Service, error) {
	p, ok := service.Registry[pgservice.Name]
	if !ok {
		return nil, errors.New("could not find database service")
	}

	client, ok := p.(pgservice.Client)
	if !ok {
		return nil, errors.New("experiment store wrong type")
	}

	sugaredLogger := logger.Sugar()
	transformer := NewTransformer(sugaredLogger)
	return &storer{
		client.DB(),
		sugaredLogger,
		&transformer,
	}, nil
}

func (s *storer) CreateExperiment(ctx context.Context, es *ExperimentSpecification) (*experimentation.Experiment, error) {
	// This API call will eventually be broken into 2 separate calls:
	// 1) creating the config
	// 2) starting a new experiment with the config

	// All experiments are created in a single transaction
	tx, err := s.db.Begin()
	if err != nil {
		return nil, err
	}

	configJson, err := marshalConfig(es.Config)
	if err != nil {
		return nil, err
	}

	configSql := `INSERT INTO experiment_config (id, details) VALUES ($1, $2)`
	_, err = s.db.ExecContext(ctx, configSql, es.ConfigId, configJson)
	if err != nil {
		return nil, err
	}

	// Step 2) start a new experiment with the config
	runSql := `
			INSERT INTO experiment_run (
				id,
				experiment_config_id,
				execution_time,
				creation_time)
			VALUES ($1, $2, tstzrange($3, $4, '[]'), NOW())`

	_, err = s.db.ExecContext(ctx, runSql, es.RunId, es.ConfigId, es.StartTime, es.EndTime)
	if err != nil {
		return nil, err
	}

	err = tx.Commit()
	if err != nil {
		return nil, err
	}

	// TODO(bgallagher) temporarily returning the experiment run ID. Eventually, the CreateExperiment function
	// will be split into CreateExperimentConfig and CreateExperimentRun in which case they will each return
	// their respective IDs
	return es.toExperiment()
}

func (s *storer) CreateOrGetExperiment(ctx context.Context, es *ExperimentSpecification) (*CreateOrGetExperimentResult, error) {
	var exists bool
	query := `SELECT exists (select id from experiment_run where id == $1)`
	err := s.db.QueryRow(query, es.RunId).Scan(&exists)
	if err != nil {
		return nil, status.Errorf(codes.Internal, "%v", err)
	}

	if exists {
		runConfigPair, err := s.getExperiment(ctx, es.RunId)
		if err != nil {
			return nil, err
		}

		experiment, err := runConfigPair.toProto()
		if err != nil {
			return nil, err
		}

		return &CreateOrGetExperimentResult{Experiment: experiment, Origin: experimentation.CreateOrGetExperimentResponse_ORIGIN_EXISTING}, nil
	} else {
		experiment, err := s.CreateExperiment(ctx, es)
		if err != nil {
			return nil, err
		}

		return &CreateOrGetExperimentResult{Experiment: experiment, Origin: experimentation.CreateOrGetExperimentResponse_ORIGIN_NEW}, nil
	}
}

<<<<<<< HEAD
func (s *storer) CancelExperimentRun(ctx context.Context, id string) error {
=======
func (s *storer) CancelExperimentRun(ctx context.Context, id uint64, reason string) error {
	if len(reason) > 32 {
		reason = reason[0:32]
	}
>>>>>>> 143d7063
	sql :=
		`UPDATE experiment_run
         SET cancellation_time = NOW()
		 SET termination_reason = $2
         WHERE id = $1 AND cancellation_time IS NULL AND (upper(execution_time) IS NULL OR NOW() < upper(execution_time))`

	_, err := s.db.ExecContext(ctx, sql, id, reason)
	return err
}

// GetExperiments experiments with a given type of the configuration. Returns all experiments if provided configuration type
// parameter is an empty string.
func (s *storer) GetExperiments(ctx context.Context, configType string, status experimentation.GetExperimentsRequest_Status) ([]*experimentation.Experiment, error) {
	query := `
		SELECT
			experiment_run.id,
			details
		FROM experiment_config, experiment_run
		WHERE
			experiment_config.id = experiment_run.experiment_config_id` +
		// Return only experiments of a given `configType` or all of them if configType is equal to an empty string.
		` AND ($1 = '' OR $1 = experiment_config.details ->> '@type')` +
		// Return only running experiments if `status` is equal to `Running`, return all experiments otherwise.
		` AND ($2 = 'STATUS_UNSPECIFIED' OR (experiment_run.cancellation_time is NULL AND NOW() > lower(experiment_run.execution_time) AND (upper(experiment_run.execution_time) IS NULL OR NOW() < upper(experiment_run.execution_time))))`

	rows, err := s.db.QueryContext(ctx, query, configType, status.String())
	if err != nil {
		return nil, err
	}

	defer rows.Close()

	var experiments []*experimentation.Experiment
	for rows.Next() {
		var experiment experimentation.Experiment
		var details string

		err = rows.Scan(&experiment.RunId, &details)
		if err != nil {
			return nil, err
		}

		anyConfig := &any.Any{}
		err = jsonpb.Unmarshal(strings.NewReader(details), anyConfig)
		if err != nil {
			return nil, err
		}

		experiment.Config = anyConfig
		experiments = append(experiments, &experiment)
	}

	err = rows.Err()
	if err != nil {
		return nil, err
	}

	return experiments, nil
}

func (s *storer) GetListView(ctx context.Context) ([]*experimentation.ListViewItem, error) {
	query := `
		SELECT
			experiment_run.id,
			lower(execution_time),
			upper(execution_time),
			cancellation_time,
			creation_time,
			experiment_config.id,
			details
		FROM experiment_config, experiment_run
		WHERE
			experiment_config.id = experiment_run.experiment_config_id`

	rows, err := s.db.QueryContext(ctx, query)
	if err != nil {
		return nil, err
	}

	defer rows.Close()

	var listViewItems []*experimentation.ListViewItem
	for rows.Next() {
		var details string
		run := ExperimentRun{}
		config := ExperimentConfig{Config: &any.Any{}}
		err = rows.Scan(&run.Id, &run.StartTime, &run.EndTime, &run.CancellationTime, &run.creationTime, &config.id, &details)
		if err != nil {
			return nil, err
		}

		if err = jsonpb.Unmarshal(strings.NewReader(details), config.Config); err != nil {
			return nil, err
		}

		item, err := NewRunListView(&run, &config, s.transformer, time.Now())
		if err != nil {
			return nil, err
		}

		listViewItems = append(listViewItems, item)
	}

	err = rows.Err()
	if err != nil {
		return nil, err
	}

	return listViewItems, nil
}

func (s *storer) GetExperimentRunDetails(ctx context.Context, runId string) (*experimentation.ExperimentRunDetails, error) {
	e, err := s.getExperiment(ctx, runId)
	if err != nil {
		return nil, err
	}

	return NewRunDetails(e.Run, e.Config, s.transformer, time.Now())
}

func (s *storer) getExperiment(ctx context.Context, runId string) (*Experiment, error) {
	sqlQuery := `
		SELECT
			experiment_run.id,
			lower(execution_time),
			upper(execution_time),
			cancellation_time,
			creation_time,
			experiment_config.id,
			details FROM experiment_config, experiment_run
        WHERE experiment_run.id = $1 AND experiment_run.experiment_config_id = experiment_config.id`

	row := s.db.QueryRowContext(ctx, sqlQuery, runId)

	var details string
	run := ExperimentRun{}
	config := ExperimentConfig{Config: &any.Any{}}
	err := row.Scan(&run.Id, &run.StartTime, &run.EndTime, &run.CancellationTime, &run.creationTime, &config.id, &details)
	if err != nil {
		return nil, err
	}

	err = jsonpb.Unmarshal(strings.NewReader(details), config.Config)
	if err != nil {
		return nil, err
	}

	return &Experiment{Run: &run, Config: &config}, nil
}

// Close closes all resources held.
func (s *storer) Close() {
	s.db.Close()
}

func (s *storer) RegisterTransformation(transformation Transformation) error {
	err := s.transformer.Register(transformation)
	if err != nil {
		s.logger.Fatal("Could not register transformation %v", transformation)
	}

	return err
}

func marshalConfig(config *any.Any) (string, error) {
	marshaler := jsonpb.Marshaler{}
	buf := &bytes.Buffer{}
	err := marshaler.Marshal(buf, config)
	if err != nil {
		return "", err
	}
	return buf.String(), nil
}<|MERGE_RESOLUTION|>--- conflicted
+++ resolved
@@ -24,14 +24,9 @@
 
 // Storer stores experiment data
 type Storer interface {
-<<<<<<< HEAD
 	CreateExperiment(context.Context, *ExperimentSpecification) (*experimentation.Experiment, error)
 	CreateOrGetExperiment(context.Context, *ExperimentSpecification) (*CreateOrGetExperimentResult, error)
-	CancelExperimentRun(context.Context, string) error
-=======
-	CreateExperiment(context.Context, *any.Any, *time.Time, *time.Time) (*experimentation.Experiment, error)
-	CancelExperimentRun(ctx context.Context, id uint64, terminationReason string) error
->>>>>>> 143d7063
+	CancelExperimentRun(ctx context.Context, id string, reason string) error
 	GetExperiments(ctx context.Context, configType string, status experimentation.GetExperimentsRequest_Status) ([]*experimentation.Experiment, error)
 	GetExperimentRunDetails(ctx context.Context, id string) (*experimentation.ExperimentRunDetails, error)
 	GetListView(ctx context.Context) ([]*experimentation.ListViewItem, error)
@@ -145,14 +140,10 @@
 	}
 }
 
-<<<<<<< HEAD
-func (s *storer) CancelExperimentRun(ctx context.Context, id string) error {
-=======
-func (s *storer) CancelExperimentRun(ctx context.Context, id uint64, reason string) error {
+func (s *storer) CancelExperimentRun(ctx context.Context, id string, reason string) error {
 	if len(reason) > 32 {
 		reason = reason[0:32]
 	}
->>>>>>> 143d7063
 	sql :=
 		`UPDATE experiment_run
          SET cancellation_time = NOW()
