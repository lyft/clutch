package experimentstore

import (
	"database/sql"
	"time"

	experimentation "github.com/lyft/clutch/backend/api/chaos/experimentation/v1"
)

func NewRunDetails(run *ExperimentRun, config *ExperimentConfig, transformer *Transformer, now time.Time) (*experimentation.ExperimentRunDetails, error) {
	status := timesToStatus(run.startTime, run.endTime, run.cancellationTime, now)

	runProperties, err := run.CreateProperties(time.Now())
	if err != nil {
		return nil, err
	}

	configProperties, err := config.CreateProperties(transformer)
	if err != nil {
		return nil, err
	}

	properties := append(runProperties, configProperties...)

	if err != nil {
		return nil, err
	}

	return &experimentation.ExperimentRunDetails{
		RunId:      run.id,
		Status:     status,
		Properties: &experimentation.PropertiesList{Items: properties},
		Config:     config.Config,
	}, nil
}

<<<<<<< HEAD
func NewProperties(fetchedID uint64, creationTime time.Time, startTime sql.NullTime, endTime sql.NullTime, cancellationTime sql.NullTime, now time.Time, details string) ([]*experimentation.Property, error) {
	status, err := timesToStatus(startTime, endTime, cancellationTime, now)
	if err != nil {
		return nil, err
	}

	startDateValue, err := timeToPropertyDateValue(startTime)
	if err != nil {
		return nil, err
	}

	properties := []*experimentation.Property{
		{
			Id:    "run_identifier",
			Label: "Run Identifier",
			Value: &experimentation.Property_IntValue{IntValue: int64(fetchedID)},
		},
		{
			Id:    "status",
			Label: "Status",
			Value: &experimentation.Property_StringValue{StringValue: statusToString(status)},
		},
		{
			Id:    "start_time",
			Label: "Start Time",
			Value: startDateValue,
		},
	}

	var time sql.NullTime
	if endTime.Valid {
		time = endTime
	} else if cancellationTime.Valid {
		time = cancellationTime
	}

	endTimeDateValue, err := timeToPropertyDateValue(time)
	if err != nil {
		return nil, err
	}

	properties = append(properties, &experimentation.Property{
		Id:    "end_time",
		Label: "End Time",
		Value: endTimeDateValue,
	})

	cancelationDateValue, err := timeToPropertyDateValue(cancellationTime)
	if err != nil {
		return nil, err
	}

	if status == experimentation.Experiment_STATUS_STOPPED {
		properties = append(properties, &experimentation.Property{
			Id:    "stopped_at",
			Label: "Stopped At",
			Value: cancelationDateValue,
		})
	} else if status == experimentation.Experiment_STATUS_CANCELED {
		properties = append(properties, &experimentation.Property{
			Id:    "canceled_at",
			Label: "Canceled At",
			Value: cancelationDateValue,
		})
	}

	return properties, nil
}

func timesToStatus(startTime sql.NullTime, endTime sql.NullTime, cancellationTime sql.NullTime, now time.Time) (experimentation.Experiment_Status, error) {
	if !startTime.Valid {
		return experimentation.Experiment_STATUS_UNSPECIFIED, errors.New("experiment doesn't have startTime")
	}

=======
func timesToStatus(startTime time.Time, endTime sql.NullTime, cancellationTime sql.NullTime, now time.Time) experimentation.Experiment_Status {
>>>>>>> 5ab7684a
	if cancellationTime.Valid {
		if cancellationTime.Time.After(startTime) {
			if endTime.Valid {
<<<<<<< HEAD
				return experimentation.Experiment_STATUS_STOPPED, nil
			} else {
				return experimentation.Experiment_STATUS_COMPLETED, nil
			}
		} else {
			return experimentation.Experiment_STATUS_CANCELED, nil
		}
	} else {
		if now.Before(startTime.Time) {
			return experimentation.Experiment_STATUS_SCHEDULED, nil
		} else if now.After(startTime.Time) && (!endTime.Valid || now.Before(endTime.Time)) {
			return experimentation.Experiment_STATUS_RUNNING, nil
		}
		return experimentation.Experiment_STATUS_COMPLETED, nil
	}
}

func timeToPropertyDateValue(t sql.NullTime) (*experimentation.Property_DateValue, error) {
	if t.Valid {
		timestamp, err := ptypes.TimestampProto(t.Time)
		if err == nil {
			return &experimentation.Property_DateValue{DateValue: timestamp}, nil
=======
				return experimentation.Experiment_STOPPED
			} else {
				return experimentation.Experiment_COMPLETED
			}
		} else {
			return experimentation.Experiment_CANCELED
		}
	} else {
		if now.Before(startTime) {
			return experimentation.Experiment_SCHEDULED
		} else if now.After(startTime) && (!endTime.Valid || now.Before(endTime.Time)) {
			return experimentation.Experiment_RUNNING
>>>>>>> 5ab7684a
		}
		return experimentation.Experiment_COMPLETED
	}
}

func statusToString(status experimentation.Experiment_Status) string {
	switch status {
	case experimentation.Experiment_STATUS_UNSPECIFIED:
		return "Unspecified"
	case experimentation.Experiment_STATUS_SCHEDULED:
		return "Scheduled"
	case experimentation.Experiment_STATUS_RUNNING:
		return "Running"
	case experimentation.Experiment_STATUS_COMPLETED:
		return "Completed"
	case experimentation.Experiment_STATUS_CANCELED:
		return "Canceled"
	case experimentation.Experiment_STATUS_STOPPED:
		return "Stopped"
	default:
		return status.String()
	}
}<|MERGE_RESOLUTION|>--- conflicted
+++ resolved
@@ -34,126 +34,24 @@
 	}, nil
 }
 
-<<<<<<< HEAD
-func NewProperties(fetchedID uint64, creationTime time.Time, startTime sql.NullTime, endTime sql.NullTime, cancellationTime sql.NullTime, now time.Time, details string) ([]*experimentation.Property, error) {
-	status, err := timesToStatus(startTime, endTime, cancellationTime, now)
-	if err != nil {
-		return nil, err
-	}
-
-	startDateValue, err := timeToPropertyDateValue(startTime)
-	if err != nil {
-		return nil, err
-	}
-
-	properties := []*experimentation.Property{
-		{
-			Id:    "run_identifier",
-			Label: "Run Identifier",
-			Value: &experimentation.Property_IntValue{IntValue: int64(fetchedID)},
-		},
-		{
-			Id:    "status",
-			Label: "Status",
-			Value: &experimentation.Property_StringValue{StringValue: statusToString(status)},
-		},
-		{
-			Id:    "start_time",
-			Label: "Start Time",
-			Value: startDateValue,
-		},
-	}
-
-	var time sql.NullTime
-	if endTime.Valid {
-		time = endTime
-	} else if cancellationTime.Valid {
-		time = cancellationTime
-	}
-
-	endTimeDateValue, err := timeToPropertyDateValue(time)
-	if err != nil {
-		return nil, err
-	}
-
-	properties = append(properties, &experimentation.Property{
-		Id:    "end_time",
-		Label: "End Time",
-		Value: endTimeDateValue,
-	})
-
-	cancelationDateValue, err := timeToPropertyDateValue(cancellationTime)
-	if err != nil {
-		return nil, err
-	}
-
-	if status == experimentation.Experiment_STATUS_STOPPED {
-		properties = append(properties, &experimentation.Property{
-			Id:    "stopped_at",
-			Label: "Stopped At",
-			Value: cancelationDateValue,
-		})
-	} else if status == experimentation.Experiment_STATUS_CANCELED {
-		properties = append(properties, &experimentation.Property{
-			Id:    "canceled_at",
-			Label: "Canceled At",
-			Value: cancelationDateValue,
-		})
-	}
-
-	return properties, nil
-}
-
-func timesToStatus(startTime sql.NullTime, endTime sql.NullTime, cancellationTime sql.NullTime, now time.Time) (experimentation.Experiment_Status, error) {
-	if !startTime.Valid {
-		return experimentation.Experiment_STATUS_UNSPECIFIED, errors.New("experiment doesn't have startTime")
-	}
-
-=======
 func timesToStatus(startTime time.Time, endTime sql.NullTime, cancellationTime sql.NullTime, now time.Time) experimentation.Experiment_Status {
->>>>>>> 5ab7684a
 	if cancellationTime.Valid {
 		if cancellationTime.Time.After(startTime) {
 			if endTime.Valid {
-<<<<<<< HEAD
-				return experimentation.Experiment_STATUS_STOPPED, nil
+				return experimentation.Experiment_STATUS_STOPPED
 			} else {
-				return experimentation.Experiment_STATUS_COMPLETED, nil
+				return experimentation.Experiment_STATUS_COMPLETED
 			}
 		} else {
-			return experimentation.Experiment_STATUS_CANCELED, nil
-		}
-	} else {
-		if now.Before(startTime.Time) {
-			return experimentation.Experiment_STATUS_SCHEDULED, nil
-		} else if now.After(startTime.Time) && (!endTime.Valid || now.Before(endTime.Time)) {
-			return experimentation.Experiment_STATUS_RUNNING, nil
-		}
-		return experimentation.Experiment_STATUS_COMPLETED, nil
-	}
-}
-
-func timeToPropertyDateValue(t sql.NullTime) (*experimentation.Property_DateValue, error) {
-	if t.Valid {
-		timestamp, err := ptypes.TimestampProto(t.Time)
-		if err == nil {
-			return &experimentation.Property_DateValue{DateValue: timestamp}, nil
-=======
-				return experimentation.Experiment_STOPPED
-			} else {
-				return experimentation.Experiment_COMPLETED
-			}
-		} else {
-			return experimentation.Experiment_CANCELED
+			return experimentation.Experiment_STATUS_CANCELED
 		}
 	} else {
 		if now.Before(startTime) {
-			return experimentation.Experiment_SCHEDULED
+			return experimentation.Experiment_STATUS_SCHEDULED
 		} else if now.After(startTime) && (!endTime.Valid || now.Before(endTime.Time)) {
-			return experimentation.Experiment_RUNNING
->>>>>>> 5ab7684a
+			return experimentation.Experiment_STATUS_RUNNING
 		}
-		return experimentation.Experiment_COMPLETED
+		return experimentation.Experiment_STATUS_COMPLETED
 	}
 }
 
