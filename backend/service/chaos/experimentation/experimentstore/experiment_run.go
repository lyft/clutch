package experimentstore

import (
	"time"

	"google.golang.org/protobuf/types/known/timestamppb"

	experimentation "github.com/lyft/clutch/backend/api/chaos/experimentation/v1"
)

type ExperimentRun struct {
	Id                string
	StartTime         time.Time
	EndTime           *time.Time
	CancellationTime  *time.Time
	CreationTime      time.Time
	TerminationReason string
}

func (er *ExperimentRun) CreateProperties(now time.Time) ([]*experimentation.Property, error) {
	status := timesToStatus(er.StartTime, er.EndTime, er.CancellationTime, now)
	startTimeTimestamp := timestamppb.New(er.StartTime)
	if err := startTimeTimestamp.CheckValid(); err != nil {
		return nil, err
	}

<<<<<<< HEAD
	creationTimeTimestamp, err := ptypes.TimestampProto(er.CreationTime)
	if err != nil {
=======
	creationTimeTimestamp := timestamppb.New(er.CreationTime)
	if err := creationTimeTimestamp.CheckValid(); err != nil {
>>>>>>> a40afe5b
		return nil, err
	}

	properties := []*experimentation.Property{
		{
			Id:    "run_identifier",
			Label: "Run Identifier",
			Value: &experimentation.Property_StringValue{StringValue: er.Id},
		},
		{
			Id:    "status",
			Label: "Status",
			Value: &experimentation.Property_StringValue{StringValue: statusToString(status)},
		},
		{
			Id:    "run_creation_time",
			Label: "Created At",
			Value: &experimentation.Property_DateValue{DateValue: creationTimeTimestamp},
		},
		{
			Id:    "start_time",
			Label: "Start Time",
			Value: &experimentation.Property_DateValue{DateValue: startTimeTimestamp},
		},
	}

	var time *time.Time
	if er.EndTime != nil {
		time = er.EndTime
	} else if er.CancellationTime != nil {
		time = er.CancellationTime
	}

	endTimeTimestamp, err := TimeToPropertyDateValue(time)
	if err != nil {
		return nil, err
	}

	properties = append(properties, &experimentation.Property{
		Id:    "end_time",
		Label: "End Time",
		Value: endTimeTimestamp,
	})

	cancellationTimeTimestamp, err := TimeToPropertyDateValue(er.CancellationTime)
	if err != nil {
		return nil, err
	}

	if status == experimentation.Experiment_STATUS_STOPPED || status == experimentation.Experiment_STATUS_CANCELED {
		if status == experimentation.Experiment_STATUS_STOPPED {
			properties = append(properties, &experimentation.Property{
				Id:    "stopped_at",
				Label: "Stopped At",
				Value: cancellationTimeTimestamp,
			})
		} else if status == experimentation.Experiment_STATUS_CANCELED {
			properties = append(properties, &experimentation.Property{
				Id:    "canceled_at",
				Label: "Canceled At",
				Value: cancellationTimeTimestamp,
			})
		}

		terminationReason := "Unknown"
		if er.TerminationReason != "" {
			terminationReason = er.TerminationReason
		}

		properties = append(properties, &experimentation.Property{
			Id:    "termination_reason",
			Label: "Termination Reason",
			Value: &experimentation.Property_StringValue{StringValue: terminationReason},
		})
	}

	return properties, nil
}<|MERGE_RESOLUTION|>--- conflicted
+++ resolved
@@ -24,13 +24,8 @@
 		return nil, err
 	}
 
-<<<<<<< HEAD
-	creationTimeTimestamp, err := ptypes.TimestampProto(er.CreationTime)
-	if err != nil {
-=======
 	creationTimeTimestamp := timestamppb.New(er.CreationTime)
 	if err := creationTimeTimestamp.CheckValid(); err != nil {
->>>>>>> a40afe5b
 		return nil, err
 	}
 
