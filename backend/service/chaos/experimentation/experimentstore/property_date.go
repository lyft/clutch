package experimentstore

import (
	"time"

	"google.golang.org/protobuf/types/known/timestamppb"

	experimentation "github.com/lyft/clutch/backend/api/chaos/experimentation/v1"
)

func TimeToPropertyDateValue(t *time.Time) (*experimentation.Property_DateValue, error) {
	if t == nil {
		return nil, nil
	}

<<<<<<< HEAD
	timestamp, err := ptypes.TimestampProto(*t)
	if err != nil {
=======
	timestamp := timestamppb.New(*t)
	if err := timestamp.CheckValid(); err != nil {
>>>>>>> a40afe5b
		return nil, err
	}

	return &experimentation.Property_DateValue{DateValue: timestamp}, nil
}<|MERGE_RESOLUTION|>--- conflicted
+++ resolved
@@ -13,13 +13,8 @@
 		return nil, nil
 	}
 
-<<<<<<< HEAD
-	timestamp, err := ptypes.TimestampProto(*t)
-	if err != nil {
-=======
 	timestamp := timestamppb.New(*t)
 	if err := timestamp.CheckValid(); err != nil {
->>>>>>> a40afe5b
 		return nil, err
 	}
 
