--- conflicted
+++ resolved
@@ -138,45 +138,42 @@
 	assert.NoError(err)
 }
 
-var getExperimentsSQLQuery = `SELECT experiment_run.id, details FROM experiment_config, experiment_run WHERE experiment_config.id = experiment_run.experiment_config_id AND ($1 = '' OR $1 = experiment_config.details ->> '@type')`
-
-func TestGetExperimentsUnmarshalsExperimentConfiguration(t *testing.T) {
-	assert := assert.New(t)
-
-	db, mock, err := sqlmock.New()
-	assert.NoError(err)
-
-	es := &experimentStore{db: db}
-	defer es.Close()
-
-	expected := mock.ExpectQuery(regexp.QuoteMeta(getExperimentsSQLQuery)).WithArgs("foo")
-	rows := sqlmock.NewRows(experimentColumns)
-	rows.AddRow([]driver.Value{
-		1234,
-		`{"@type": "type.googleapis.com/clutch.chaos.serverexperimentation.v1.TestConfig","clusterPair":{"downstreamCluster":"upstreamCluster","upstreamCluster":"downstreamCluster"},"abort":{"percent":100,"httpStatus":401}}`,
-	}...)
-	expected.WillReturnRows(rows)
-
-	experiments, err := es.GetExperiments(context.Background(), "foo")
-	assert.NoError(err)
-
-<<<<<<< HEAD
-	assert.Equal(1, len(experiments))
-	experiment := experiments[0]
-	assert.Equal(uint64(1234), experiment.GetId())
-
-	config := &serverexperimentation.TestConfig{}
-	err2 := ptypes.UnmarshalAny(experiment.GetConfig(), config)
-	if err2 != nil {
-		t.Errorf("setSnapshot failed %v", err2)
-	}
-	assert.Nil(config.GetLatency())
-	abort := config.GetAbort()
-	assert.NotNil(abort)
-	assert.Equal(int32(401), abort.GetHttpStatus())
-	assert.Equal(float32(100), abort.GetPercent())
-}
-=======
+var getExperimentsTests = []struct {
+	id   string
+	sql  string
+	args []driver.Value
+	rows [][]driver.Value
+	err  error
+}{
+	{
+		id:   "get all experiments",
+		sql:  `SELECT experiment_run.id, details FROM experiment_config, experiment_run WHERE experiment_config.id = experiment_run.experiment_config_id AND ($1 = '' OR $1 = experiment_config.details ->> '@type')`,
+		args: []driver.Value{"upstreamCluster", "downstreamCluster", 1},
+		rows: [][]driver.Value{
+			{
+				1234,
+				`{"@type": "type.googleapis.com/clutch.chaos.serverexperimentation.v1.TestConfig","clusterPair":{"downstreamCluster":"upstreamCluster","upstreamCluster":"downstreamCluster"},"abort":{"percent":100,"httpStatus":401}}`,
+			},
+		},
+	},
+}
+
+func TestGetExperiments(t *testing.T) {
+	t.Parallel()
+
+	for _, test := range getExperimentsTests {
+		test := test
+
+		t.Run(test.id, func(t *testing.T) {
+			t.Parallel()
+			a := assert.New(t)
+
+			db, mock, err := sqlmock.New()
+			a.NoError(err)
+
+			es := &experimentStore{db: db}
+			defer es.Close()
+
 			expected := mock.ExpectQuery(regexp.QuoteMeta(test.sql)).WithArgs("foo", "UNSPECIFIED")
 			if test.err != nil {
 				expected.WillReturnError(test.err)
@@ -194,7 +191,47 @@
 			} else {
 				a.NoError(err)
 			}
->>>>>>> 43a302a3
+		})
+	}
+}
+
+var getExperimentsSQLQuery = `SELECT experiment_run.id, details FROM experiment_config, experiment_run WHERE experiment_config.id = experiment_run.experiment_config_id AND ($1 = '' OR $1 = experiment_config.details ->> '@type')`
+
+func TestGetExperimentsUnmarshalsExperimentConfiguration(t *testing.T) {
+	assert := assert.New(t)
+
+	db, mock, err := sqlmock.New()
+	assert.NoError(err)
+
+	es := &experimentStore{db: db}
+	defer es.Close()
+
+	expected := mock.ExpectQuery(regexp.QuoteMeta(getExperimentsSQLQuery)).WithArgs("foo")
+	rows := sqlmock.NewRows(experimentColumns)
+	rows.AddRow([]driver.Value{
+		1234,
+		`{"@type": "type.googleapis.com/clutch.chaos.serverexperimentation.v1.TestConfig","clusterPair":{"downstreamCluster":"upstreamCluster","upstreamCluster":"downstreamCluster"},"abort":{"percent":100,"httpStatus":401}}`,
+	}...)
+	expected.WillReturnRows(rows)
+
+	experiments, err := es.GetExperiments(context.Background(), "foo")
+	assert.NoError(err)
+
+	assert.Equal(1, len(experiments))
+	experiment := experiments[0]
+	assert.Equal(uint64(1234), experiment.GetId())
+
+	config := &serverexperimentation.TestConfig{}
+	err2 := ptypes.UnmarshalAny(experiment.GetConfig(), config)
+	if err2 != nil {
+		t.Errorf("setSnapshot failed %v", err2)
+	}
+	assert.Nil(config.GetLatency())
+	abort := config.GetAbort()
+	assert.NotNil(abort)
+	assert.Equal(int32(401), abort.GetHttpStatus())
+	assert.Equal(float32(100), abort.GetPercent())
+}
 
 func TestGetExperimentsFailsIfItReadsExperimentWithMalformedConfiguration(t *testing.T) {
 	assert := assert.New(t)
