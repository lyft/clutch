--- conflicted
+++ resolved
@@ -77,15 +77,15 @@
 				return nil, fmt.Errorf("terminator module configured with unknown criteria '%s'", c.TypeUrl)
 			}
 
-			criteria, err := factory.Create(c)
+			criterion, err := factory.Create(c)
 			if err != nil {
 				return nil, fmt.Errorf("failed to create termination criteria '%s': %s", c.TypeUrl, err)
 			}
 
-			perConfigCriterias = append(perConfigCriterias, criteria)
+			perConfigCriteria = append(perConfigCriteria, criterion)
 		}
 
-		terminationCriteria[configType] = perConfigCriterias
+		terminationCriteria[configType] = perConfigCriteria
 	}
 
 	outerLoopInterval, err := ptypes.Duration(typedConfig.OuterLoopInterval)
@@ -137,13 +137,8 @@
 		// This approach ensures provides a steady DB pressure (mostly outer loop, some from triggering termination) and relatively high
 		// fairness, as checking the termination conditions for one experiment should not be delaying the checks for another experiment
 		// unless we're under very heavy load.
-<<<<<<< HEAD
 		go func(configType string, criteria []TerminationCriteria) {
-			trackedExperiments := map[uint64]context.CancelFunc{}
-=======
-		go func(configType string) {
 			trackedExperiments := map[string]context.CancelFunc{}
->>>>>>> a035febf
 			ticker := time.NewTicker(m.outerLoopInterval)
 
 			for {
@@ -175,11 +170,7 @@
 
 // Iterates over all the provided experiments, spawning a goroutine to montior each experiment that doesn't already have
 // a monitoring routine. Returns a set containing all the active experiment ids for further processing.
-<<<<<<< HEAD
-func (m *Monitor) monitorNewExperiments(es []*experimentationv1.Experiment, trackedExperiments map[uint64]context.CancelFunc, criteria []TerminationCriteria) map[uint64]struct{} {
-=======
-func (m *monitor) monitorNewExperiments(es []*experimentationv1.Experiment, trackedExperiments map[string]context.CancelFunc) map[string]struct{} {
->>>>>>> a035febf
+func (m *Monitor) monitorNewExperiments(es []*experimentationv1.Experiment, trackedExperiments map[string]context.CancelFunc, criteria []TerminationCriteria) map[string]struct{} {
 	// For each active experiment, create a monitoring goroutine if necessary.
 	activeExperiments := map[string]struct{}{}
 	for _, e := range es {
@@ -191,7 +182,7 @@
 			m.activeMonitoringRoutines.inc()
 			go func() {
 				defer m.activeMonitoringRoutines.dec()
-				m.monitorSingleExperiment(ctx, e, criterias)
+				m.monitorSingleExperiment(ctx, e, criteria)
 			}()
 		}
 	}
@@ -207,13 +198,8 @@
 	// be rare enough that logging an error is probably fine.
 	unpackedConfig, err := anypb.UnmarshalNew(e.Config, proto.UnmarshalOptions{})
 	if err != nil {
-<<<<<<< HEAD
-		m.log.Errorw("failed to unmarshal experiment", "id", e.Id)
+		m.log.Errorw("failed to unmarshal experiment", "runId", e.RunId)
 		m.marshallingErrorCount.Inc(1)
-=======
-		m.log.Errorw("failed to unmarshal experiment", "runId", e.RunId)
-		m.marshallingErrors.Inc(1)
->>>>>>> a035febf
 		return
 	}
 
@@ -227,17 +213,12 @@
 				// loop can race and restart this goroutine.
 				continue
 			}
-			for _, c := range criterias {
+			for _, c := range criteria {
 				terminationReason, err := c.ShouldTerminate(e, unpackedConfig)
 				// TODO(snowp): The logs here might get spammy, rate limit or terminate montioring routine somehow?
 				if err != nil {
-<<<<<<< HEAD
 					m.criteriaEvaluationFailureCount.Inc(1)
-					m.log.Errorw("error while evaluating termination criteria", "id", e.Id, "error", err)
-=======
-					m.criteriaEvaluationFailure.Inc(1)
 					m.log.Errorw("error while evaluating termination criteria", "runId", e.RunId, "error", err)
->>>>>>> a035febf
 					continue
 				}
 
