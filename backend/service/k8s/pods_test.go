package k8s

import (
	"context"
	"testing"

	"github.com/stretchr/testify/assert"
	corev1 "k8s.io/api/core/v1"
	metav1 "k8s.io/apimachinery/pkg/apis/meta/v1"
	"k8s.io/apimachinery/pkg/runtime"
	"k8s.io/client-go/kubernetes/fake"

	k8sv1 "github.com/lyft/clutch/backend/api/k8s/v1"
)

func TestProtoForPodState(t *testing.T) {
	assert.Equal(t, k8sv1.Pod_PENDING, protoForPodState(corev1.PodPending))
	assert.Equal(t, k8sv1.Pod_RUNNING, protoForPodState(corev1.PodRunning))
	assert.Equal(t, k8sv1.Pod_SUCCEEDED, protoForPodState(corev1.PodSucceeded))
	assert.Equal(t, k8sv1.Pod_FAILED, protoForPodState(corev1.PodFailed))
	assert.Equal(t, k8sv1.Pod_UNKNOWN, protoForPodState(corev1.PodUnknown))
}

func TestProtoForContainerState(t *testing.T) {
	assert.Equal(t, k8sv1.Container_RUNNING, protoForContainerState(corev1.ContainerState{Running: &corev1.ContainerStateRunning{}}))
	assert.Equal(t, k8sv1.Container_WAITING, protoForContainerState(corev1.ContainerState{Waiting: &corev1.ContainerStateWaiting{}}))
	assert.Equal(t, k8sv1.Container_TERMINATED, protoForContainerState(corev1.ContainerState{Terminated: &corev1.ContainerStateTerminated{}}))
}

func testPodClientset() *fake.Clientset {
	testPods := []runtime.Object{
		&corev1.Pod{
			ObjectMeta: metav1.ObjectMeta{
				Name:        "testing-pod-name",
				Namespace:   "testing-namespace",
				ClusterName: "production",
				Labels:      map[string]string{"foo": "bar"},
				Annotations: map[string]string{"baz": "quuz"},
			},
			Status: corev1.PodStatus{
				StartTime: &metav1.Time{},
				ContainerStatuses: []corev1.ContainerStatus{
					{Name: "container1"},
					{Name: "container2"},
					{Name: "container3"},
				},
			},
		},
		&corev1.Pod{
			ObjectMeta: metav1.ObjectMeta{
				Name:        "testing-pod-name-1",
				Namespace:   "testing-namespace",
				ClusterName: "staging",
				Labels:      map[string]string{"foo": "bar"},
				Annotations: map[string]string{"baz": "quuz"},
			},
			Status: corev1.PodStatus{
				StartTime: &metav1.Time{},
				ContainerStatuses: []corev1.ContainerStatus{
					{Name: "container1"},
					{Name: "container2"},
					{Name: "container3"},
				},
			},
		},
		&corev1.Pod{
			ObjectMeta: metav1.ObjectMeta{
				Name:        "testing-pod-name-2",
				Namespace:   "testing-namespace",
				Labels:      map[string]string{"foo1": "bar"},
				Annotations: map[string]string{"baz": "quuz"},
			},
			Status: corev1.PodStatus{
				StartTime: &metav1.Time{},
				ContainerStatuses: []corev1.ContainerStatus{
					{Name: "container1"},
					{Name: "container2"},
					{Name: "container3"},
				},
			},
		},
	}

	return fake.NewSimpleClientset(testPods...)
}

func TestDescribePod(t *testing.T) {
	t.Parallel()

	cs := testPodClientset()
	s := &svc{
		manager: &managerImpl{
			clientsets: map[string]*ctxClientsetImpl{"foo": {
				Interface: cs,
				namespace: "testing-namespace",
				cluster:   "core-testing",
			}},
		},
	}
	// Not found.
	result, err := s.DescribePod(
		context.Background(),
		"",
		"",
		"",
		"",
	)
	assert.Error(t, err)
	assert.Nil(t, result)

	result, err = s.DescribePod(context.Background(),
		"foo",
		"",
		"testing-namespace",
		"testing-pod-name",
	)
	assert.NoError(t, err)
	assert.NotNil(t, result)

	// Assert that the pod is found using the clientset's namespace if none is provided.
	result, err = s.DescribePod(context.Background(),
		"foo",
		"",
		"",
		"testing-pod-name",
	)
	assert.NoError(t, err)
	assert.NotNil(t, result)
}

func TestDeletePod(t *testing.T) {
	t.Parallel()

	cs := testPodClientset()
	s := &svc{
		manager: &managerImpl{
			clientsets: map[string]*ctxClientsetImpl{"foo": &ctxClientsetImpl{
				Interface: cs,
				namespace: "default",
				cluster:   "core-testing",
			}},
		},
	}
	// Not found.
	err := s.DeletePod(context.Background(),
		"foo",
		"",
		"",
		"",
	)
	assert.Error(t, err)

	err = s.DeletePod(context.Background(),
		"foo",
		"",
		"testing-namespace",
		"testing-pod-name",
	)
	assert.NoError(t, err)
}

func TestListPods(t *testing.T) {
	t.Parallel()

	cs := testPodClientset()
	s := &svc{
		manager: &managerImpl{
			clientsets: map[string]*ctxClientsetImpl{"testing-clientset": &ctxClientsetImpl{
				Interface: cs,
				namespace: "testing-namespace",
				cluster:   "testing-cluster",
			}},
		},
	}
	// Clientset not found
	result, err := s.ListPods(
		context.Background(),
		"unknown-clientset",
		"testing-cluster",
		"testing-namespace",
		&k8sv1.ListPodsOptions{},
	)
	assert.Error(t, err)
	assert.Nil(t, result)

	// No matching pods
	result, err = s.ListPods(
		context.Background(),
		"testing-clientset",
		"testing-cluster",
		"testing-namespace",
		&k8sv1.ListPodsOptions{Labels: map[string]string{"unknown-annotation": "bar"}},
	)
	assert.NoError(t, err)
	assert.Empty(t, result)

	// Two matching pods
	result, err = s.ListPods(
		context.Background(),
		"testing-clientset",
		"testing-cluster",
		"testing-namespace",
		&k8sv1.ListPodsOptions{Labels: map[string]string{"foo": "bar"}},
	)
	assert.NoError(t, err)
	assert.Len(t, result, 2)
}

<<<<<<< HEAD
func TestUpdatePodAnnotations(t *testing.T) {
	t.Parallel()

	cs := testPodClientset()
	s := &svc{
		manager: &managerImpl{
			clientsets: map[string]*ctxClientsetImpl{"testing-clientset": &ctxClientsetImpl{
				Interface: cs,
				namespace: "testing-namespace",
				cluster:   "testing-cluster",
			}},
		},
	}

	// Not found.
	preconditions := Annotations{}
	newAnnotations := Annotations{"new-anotation": &k8sv1.AnnotationValue{Value: "foo"}}
	err := s.UpdatePodAnnotations(context.Background(),
		"testing-clientset",
		"testing-cluster",
		"testing-namespace",
		"non-existent-pod-name",
		preconditions,
		newAnnotations,
	)
	assert.Error(t, err)

	// Returns an error when the precondition is not met
	preconditions = Annotations{"foo": &k8sv1.AnnotationValue{Value: "non-matching-value"}}
	newAnnotations = Annotations{"foo": &k8sv1.AnnotationValue{Value: "new-value"}}
	err = s.UpdatePodAnnotations(context.Background(),
		"testing-clientset",
		"testing-cluster",
		"testing-namespace",
		"testing-pod-name",
		preconditions,
		newAnnotations,
	)
	assert.Error(t, err)

	// Successfully sets an annotation when the precondition is met
	preconditions = Annotations{"baz": &k8sv1.AnnotationValue{Value: "quuz"}}
	newAnnotations = Annotations{"baz": &k8sv1.AnnotationValue{Value: "new-value"}}
	err = s.UpdatePodAnnotations(context.Background(),
		"testing-clientset",
		"testing-cluster",
		"testing-namespace",
		"testing-pod-name",
		preconditions,
		newAnnotations,
	)
	assert.NoError(t, err)

	// Successfully removes an annotation. The precondition tests that the previous step has properly updated the annotation.
	preconditions = Annotations{"baz": &k8sv1.AnnotationValue{Value: "new-value"}}
	newAnnotations = Annotations{"baz": nil}
	err = s.UpdatePodAnnotations(context.Background(),
		"testing-clientset",
		"testing-cluster",
		"testing-namespace",
		"testing-pod-name",
		preconditions,
		newAnnotations,
	)
	assert.NoError(t, err)

	pod, err := s.DescribePod(context.Background(),
		"testing-clientset",
		"testing-cluster",
		"testing-namespace",
		"testing-pod-name",
	)
	assert.NoError(t, err)

	_, annotationPresent := pod.Annotations["baz"]
	assert.False(t, annotationPresent)
=======
func TestPodDescriptionClusterName(t *testing.T) {
	t.Parallel()

	var podTestCases = []struct {
		id                  string
		inputClusterName    string
		expectedClusterName string
		pod                 *corev1.Pod
	}{
		{
			id:                  "clustername already set",
			inputClusterName:    "notprod",
			expectedClusterName: "production",
			pod: &corev1.Pod{
				ObjectMeta: metav1.ObjectMeta{
					ClusterName: "production",
				},
			},
		},
		{
			id:                  "custername is not set",
			inputClusterName:    "staging",
			expectedClusterName: "staging",
			pod: &corev1.Pod{
				ObjectMeta: metav1.ObjectMeta{
					ClusterName: "",
				},
			},
		},
	}

	for _, tt := range podTestCases {
		tt := tt
		t.Run(tt.id, func(t *testing.T) {
			t.Parallel()

			pod := podDescription(tt.pod, tt.inputClusterName)
			assert.Equal(t, tt.expectedClusterName, pod.Cluster)
		})
	}
>>>>>>> ad3cc109
}<|MERGE_RESOLUTION|>--- conflicted
+++ resolved
@@ -206,84 +206,6 @@
 	assert.Len(t, result, 2)
 }
 
-<<<<<<< HEAD
-func TestUpdatePodAnnotations(t *testing.T) {
-	t.Parallel()
-
-	cs := testPodClientset()
-	s := &svc{
-		manager: &managerImpl{
-			clientsets: map[string]*ctxClientsetImpl{"testing-clientset": &ctxClientsetImpl{
-				Interface: cs,
-				namespace: "testing-namespace",
-				cluster:   "testing-cluster",
-			}},
-		},
-	}
-
-	// Not found.
-	preconditions := Annotations{}
-	newAnnotations := Annotations{"new-anotation": &k8sv1.AnnotationValue{Value: "foo"}}
-	err := s.UpdatePodAnnotations(context.Background(),
-		"testing-clientset",
-		"testing-cluster",
-		"testing-namespace",
-		"non-existent-pod-name",
-		preconditions,
-		newAnnotations,
-	)
-	assert.Error(t, err)
-
-	// Returns an error when the precondition is not met
-	preconditions = Annotations{"foo": &k8sv1.AnnotationValue{Value: "non-matching-value"}}
-	newAnnotations = Annotations{"foo": &k8sv1.AnnotationValue{Value: "new-value"}}
-	err = s.UpdatePodAnnotations(context.Background(),
-		"testing-clientset",
-		"testing-cluster",
-		"testing-namespace",
-		"testing-pod-name",
-		preconditions,
-		newAnnotations,
-	)
-	assert.Error(t, err)
-
-	// Successfully sets an annotation when the precondition is met
-	preconditions = Annotations{"baz": &k8sv1.AnnotationValue{Value: "quuz"}}
-	newAnnotations = Annotations{"baz": &k8sv1.AnnotationValue{Value: "new-value"}}
-	err = s.UpdatePodAnnotations(context.Background(),
-		"testing-clientset",
-		"testing-cluster",
-		"testing-namespace",
-		"testing-pod-name",
-		preconditions,
-		newAnnotations,
-	)
-	assert.NoError(t, err)
-
-	// Successfully removes an annotation. The precondition tests that the previous step has properly updated the annotation.
-	preconditions = Annotations{"baz": &k8sv1.AnnotationValue{Value: "new-value"}}
-	newAnnotations = Annotations{"baz": nil}
-	err = s.UpdatePodAnnotations(context.Background(),
-		"testing-clientset",
-		"testing-cluster",
-		"testing-namespace",
-		"testing-pod-name",
-		preconditions,
-		newAnnotations,
-	)
-	assert.NoError(t, err)
-
-	pod, err := s.DescribePod(context.Background(),
-		"testing-clientset",
-		"testing-cluster",
-		"testing-namespace",
-		"testing-pod-name",
-	)
-	assert.NoError(t, err)
-
-	_, annotationPresent := pod.Annotations["baz"]
-	assert.False(t, annotationPresent)
-=======
 func TestPodDescriptionClusterName(t *testing.T) {
 	t.Parallel()
 
@@ -324,5 +246,82 @@
 			assert.Equal(t, tt.expectedClusterName, pod.Cluster)
 		})
 	}
->>>>>>> ad3cc109
+}
+
+func TestUpdatePodAnnotations(t *testing.T) {
+	t.Parallel()
+
+	cs := testPodClientset()
+	s := &svc{
+		manager: &managerImpl{
+			clientsets: map[string]*ctxClientsetImpl{"testing-clientset": &ctxClientsetImpl{
+				Interface: cs,
+				namespace: "testing-namespace",
+				cluster:   "testing-cluster",
+			}},
+		},
+	}
+
+	// Not found.
+	preconditions := Annotations{}
+	newAnnotations := Annotations{"new-anotation": &k8sv1.AnnotationValue{Value: "foo"}}
+	err := s.UpdatePodAnnotations(context.Background(),
+		"testing-clientset",
+		"testing-cluster",
+		"testing-namespace",
+		"non-existent-pod-name",
+		preconditions,
+		newAnnotations,
+	)
+	assert.Error(t, err)
+
+	// Returns an error when the precondition is not met
+	preconditions = Annotations{"foo": &k8sv1.AnnotationValue{Value: "non-matching-value"}}
+	newAnnotations = Annotations{"foo": &k8sv1.AnnotationValue{Value: "new-value"}}
+	err = s.UpdatePodAnnotations(context.Background(),
+		"testing-clientset",
+		"testing-cluster",
+		"testing-namespace",
+		"testing-pod-name",
+		preconditions,
+		newAnnotations,
+	)
+	assert.Error(t, err)
+
+	// Successfully sets an annotation when the precondition is met
+	preconditions = Annotations{"baz": &k8sv1.AnnotationValue{Value: "quuz"}}
+	newAnnotations = Annotations{"baz": &k8sv1.AnnotationValue{Value: "new-value"}}
+	err = s.UpdatePodAnnotations(context.Background(),
+		"testing-clientset",
+		"testing-cluster",
+		"testing-namespace",
+		"testing-pod-name",
+		preconditions,
+		newAnnotations,
+	)
+	assert.NoError(t, err)
+
+	// Successfully removes an annotation. The precondition tests that the previous step has properly updated the annotation.
+	preconditions = Annotations{"baz": &k8sv1.AnnotationValue{Value: "new-value"}}
+	newAnnotations = Annotations{"baz": nil}
+	err = s.UpdatePodAnnotations(context.Background(),
+		"testing-clientset",
+		"testing-cluster",
+		"testing-namespace",
+		"testing-pod-name",
+		preconditions,
+		newAnnotations,
+	)
+	assert.NoError(t, err)
+
+	pod, err := s.DescribePod(context.Background(),
+		"testing-clientset",
+		"testing-cluster",
+		"testing-namespace",
+		"testing-pod-name",
+	)
+	assert.NoError(t, err)
+
+	_, annotationPresent := pod.Annotations["baz"]
+	assert.False(t, annotationPresent)
 }