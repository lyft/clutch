--- conflicted
+++ resolved
@@ -4,19 +4,14 @@
 	"fmt"
 	"strings"
 
-<<<<<<< HEAD
 	k8sv1 "github.com/lyft/clutch/backend/api/k8s/v1"
 	"github.com/lyft/clutch/backend/service"
 	"google.golang.org/grpc/codes"
 	"google.golang.org/grpc/status"
 	k8serrors "k8s.io/apimachinery/pkg/api/errors"
 	v1 "k8s.io/apimachinery/pkg/apis/meta/v1"
-=======
-	"google.golang.org/grpc/status"
-	k8serrors "k8s.io/apimachinery/pkg/api/errors"
 
 	"github.com/lyft/clutch/backend/service"
->>>>>>> f5d1bf19
 )
 
 type mismatchedAnnotation struct {
@@ -43,12 +38,8 @@
 	return ret.String()
 }
 
-<<<<<<< HEAD
 // ConvertError takes an embedded K8s error and converts it to an error w/ embedded GRPC status containing
 // all of the same information.
-=======
-// Take a K8s error, extract the API return code and message in order to create the proper gRPC status.
->>>>>>> f5d1bf19
 func ConvertError(e error) error {
 	as, ok := e.(k8serrors.APIStatus)
 	if !ok {
@@ -57,7 +48,6 @@
 	s := as.Status()
 
 	c := service.CodeFromHTTPStatus(int(s.Code))
-<<<<<<< HEAD
 	if c == codes.OK {
 		// Shouldn't happen, but I'm sure K8s APIs can behave in mysterious ways.
 		// Just return the original error if so.
@@ -98,9 +88,4 @@
 		}
 	}
 	return ret
-=======
-	ret := status.New(c, s.Message)
-
-	return ret.Err()
->>>>>>> f5d1bf19
 }