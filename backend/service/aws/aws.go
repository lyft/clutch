--- conflicted
+++ resolved
@@ -116,10 +116,7 @@
 
 	DescribeTable(ctx context.Context, region string, tableName string) (*dynamodbv1.Table, error)
 	UpdateTableCapacity(ctx context.Context, region string, tableName string, targetTableRcu int64, targetTableWcu int64) (dynamodbv1.Status, error)
-<<<<<<< HEAD
-=======
 	UpdateGSICapacity(ctx context.Context, region string, tableName string, indexName string, targetIndexRcu int64, targetIndexWcu int64) (dynamodbv1.Status, error)
->>>>>>> 56528e0c
 
 	Regions() []string
 }
