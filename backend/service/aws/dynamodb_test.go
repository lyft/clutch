package aws

import (
	"context"
	"errors"
	"testing"

	"github.com/aws/aws-sdk-go-v2/aws"
	"github.com/aws/aws-sdk-go-v2/service/dynamodb"
	"github.com/aws/aws-sdk-go-v2/service/dynamodb/types"
	"github.com/stretchr/testify/assert"
	"go.uber.org/zap/zaptest"

	dynamodbv1 "github.com/lyft/clutch/backend/api/aws/dynamodb/v1"
	awsv1 "github.com/lyft/clutch/backend/api/config/service/aws/v1"
)

var regions = []string{"us-east-1", "us-west-2"}

var cfg = &awsv1.Config{
	Regions: regions,
	ClientConfig: &awsv1.ClientConfig{
		Retries: 10,
	},
}

var testDynamodbTable = &types.TableDescription{
	TableName: aws.String("test-table"),
	ProvisionedThroughput: &types.ProvisionedThroughputDescription{
		ReadCapacityUnits:  aws.Int64(100),
		WriteCapacityUnits: aws.Int64(200),
	},
	GlobalSecondaryIndexes: []types.GlobalSecondaryIndexDescription{},
	TableStatus:            "ACTIVE",
}

var testTableOutput = &dynamodbv1.Table{
	Name:   "test-table",
	Region: "us-east-1",
	ProvisionedThroughput: &dynamodbv1.ProvisionedThroughput{
		ReadCapacityUnits:  100,
		WriteCapacityUnits: 200,
	},
	GlobalSecondaryIndexes: []*dynamodbv1.GlobalSecondaryIndex{},
	Status:                 dynamodbv1.Status(5),
}

var testDynamodbTableWithGSI = &types.TableDescription{
	TableName: aws.String("test-gsi-table"),
	ProvisionedThroughput: &types.ProvisionedThroughputDescription{
		ReadCapacityUnits:  aws.Int64(100),
		WriteCapacityUnits: aws.Int64(200),
	},
	GlobalSecondaryIndexes: []types.GlobalSecondaryIndexDescription{
		{IndexName: aws.String("test-gsi"),
			KeySchema: []types.KeySchemaElement{},
			ProvisionedThroughput: &types.ProvisionedThroughputDescription{
				ReadCapacityUnits:  aws.Int64(10),
				WriteCapacityUnits: aws.Int64(20),
			},
		},
		{IndexName: aws.String("test-gsi-two"),
			KeySchema: []types.KeySchemaElement{},
			ProvisionedThroughput: &types.ProvisionedThroughputDescription{
				ReadCapacityUnits:  aws.Int64(100),
				WriteCapacityUnits: aws.Int64(200),
			},
		},
	},
	TableStatus: "ACTIVE",
}

var testTableWithGSIOutput = &dynamodbv1.Table{
	Name:   "test-gsi-table",
	Region: "us-east-1",
	ProvisionedThroughput: &dynamodbv1.ProvisionedThroughput{
		ReadCapacityUnits:  100,
		WriteCapacityUnits: 200,
	},
	GlobalSecondaryIndexes: []*dynamodbv1.GlobalSecondaryIndex{
		{
			Name: "test-gsi",
			ProvisionedThroughput: &dynamodbv1.ProvisionedThroughput{
				ReadCapacityUnits:  10,
				WriteCapacityUnits: 20,
			},
		},
		{
			Name: "test-gsi-two",
			ProvisionedThroughput: &dynamodbv1.ProvisionedThroughput{
				ReadCapacityUnits:  100,
				WriteCapacityUnits: 200,
			},
		},
	},
	Status: dynamodbv1.Status(5),
}

func TestDescribeTableValid(t *testing.T) {
	m := &mockDynamodb{
		table: testDynamodbTable,
	}
	c := &client{
		log:     zaptest.NewLogger(t),
		clients: map[string]*regionalClient{"us-east-1": {region: "us-east-1", dynamodb: m}},
	}

	result, err := c.DescribeTable(context.Background(), "us-east-1", "test-table")
	assert.NoError(t, err)
	assert.Equal(t, testTableOutput, result)

	m.tableErr = errors.New("error")
	_, err1 := c.DescribeTable(context.Background(), "us-east-1", "test-table")
	assert.EqualError(t, err1, "error")
}

func TestDescribeTableNotValid(t *testing.T) {
	m := &mockDynamodb{
		table: testDynamodbTable,
	}
	c := &client{
		log:     zaptest.NewLogger(t),
		clients: map[string]*regionalClient{"us-east-1": {region: "us-east-1", dynamodb: m}},
	}

	m.tableErr = errors.New("resource not found")
	_, err := c.DescribeTable(context.Background(), "us-east-1", "nonexistent-table")
	assert.EqualError(t, err, "resource not found")
}

func TestDescribeTableWithGsiValid(t *testing.T) {
	m := &mockDynamodb{
		table: testDynamodbTableWithGSI,
	}
	c := &client{
		log:     zaptest.NewLogger(t),
		clients: map[string]*regionalClient{"us-east-1": {region: "us-east-1", dynamodb: m}},
	}

	result, err := c.DescribeTable(context.Background(), "us-east-1", "test-gsi-table")
	assert.NoError(t, err)
	assert.Equal(t, testTableWithGSIOutput, result)
}

func TestGetScalingLimitsDefault(t *testing.T) {
	ds := getScalingLimits(cfg)

	assert.Equal(t, ds.MaxReadCapacityUnits, int64(AwsMaxRCU), "Max RCU default set")
	assert.Equal(t, ds.MaxScaleFactor, float32(SafeScaleFactor), "scale factor default set")
	assert.False(t, ds.EnableOverride)
}

func TestGetScalingLimitsCustom(t *testing.T) {
	cfg := &awsv1.Config{
		Regions: regions,
		ClientConfig: &awsv1.ClientConfig{
			Retries: 10,
		},
		DynamodbConfig: &awsv1.DynamodbConfig{
			ScalingLimits: &awsv1.ScalingLimits{
				MaxReadCapacityUnits:  1000,
				MaxWriteCapacityUnits: 2000,
				MaxScaleFactor:        4.0,
				EnableOverride:        false,
			},
		},
	}

	ds := getScalingLimits(cfg)

	assert.Equal(t, ds.MaxReadCapacityUnits, cfg.DynamodbConfig.ScalingLimits.MaxReadCapacityUnits, "RCU set")
	assert.Equal(t, ds.MaxWriteCapacityUnits, cfg.DynamodbConfig.ScalingLimits.MaxWriteCapacityUnits, "WCU set")
	assert.Equal(t, ds.MaxScaleFactor, cfg.DynamodbConfig.ScalingLimits.MaxScaleFactor, "scale factor default set")
	assert.False(t, ds.EnableOverride)
}

func TestUpdateTableSuccess(t *testing.T) {
	m := &mockDynamodb{
		table: testDynamodbTable,
	}

	ds := getScalingLimits(cfg)

	d := &awsv1.DynamodbConfig{
		ScalingLimits: &awsv1.ScalingLimits{
			MaxReadCapacityUnits:  ds.MaxReadCapacityUnits,
			MaxWriteCapacityUnits: ds.MaxWriteCapacityUnits,
			MaxScaleFactor:        ds.MaxScaleFactor,
			EnableOverride:        ds.EnableOverride,
		},
	}

	c := &client{
		log:     zaptest.NewLogger(t),
		clients: map[string]*regionalClient{"us-east-1": {region: "us-east-1", dynamodbCfg: d, dynamodb: m}},
	}

	got, err := c.UpdateTableCapacity(context.Background(), "us-east-1", "test-table", 101, 202)
	assert.NotNil(t, got)
	assert.Nil(t, err)
}

func TestUpdateTableCapacityWithDefaultLimits(t *testing.T) {
	tests := []struct {
		name     string
		inputRCU int64
		inputWCU int64
		want     string
	}{
		{"rcu above max", 100000, 250, "rpc error: code = FailedPrecondition desc = Target read capacity exceeds maximum allowed limits [40000]"},
		{"wcu above max", 100, 100000, "rpc error: code = FailedPrecondition desc = Target write capacity exceeds maximum allowed limits [40000]"},
		{"rcu lower than current", 1, 1500, "rpc error: code = FailedPrecondition desc = Target read capacity [1] is lower than current capacity [100]"},
		{"wcu lower than current", 1500, 1, "rpc error: code = FailedPrecondition desc = Target write capacity [1] is lower than current capacity [200]"},
		{"rcu change scale too high", 400, 200, "rpc error: code = FailedPrecondition desc = Target read capacity exceeds the scale limit of [2.0]x current capacity"},
		{"wcu change scale too high", 100, 600, "rpc error: code = FailedPrecondition desc = Target write capacity exceeds the scale limit of [2.0]x current capacity"},
	}

	m := &mockDynamodb{
		table: testDynamodbTable,
	}

	ds := getScalingLimits(cfg)

	d := &awsv1.DynamodbConfig{
		ScalingLimits: &awsv1.ScalingLimits{
			MaxReadCapacityUnits:  ds.MaxReadCapacityUnits,
			MaxWriteCapacityUnits: ds.MaxWriteCapacityUnits,
			MaxScaleFactor:        ds.MaxScaleFactor,
			EnableOverride:        ds.EnableOverride,
		},
	}

	c := &client{
		log:     zaptest.NewLogger(t),
		clients: map[string]*regionalClient{"us-east-1": {region: "us-east-1", dynamodbCfg: d, dynamodb: m}},
	}

	for _, tt := range tests {
		tt := tt // capture range variable
		t.Run(tt.name, func(t *testing.T) {
			status, err := c.UpdateTableCapacity(context.Background(), "us-east-1", "test-table", tt.inputRCU, tt.inputWCU)
			if err.Error() != tt.want {
				t.Errorf("\nWant error msg: %s\nGot error msg: %s", tt.want, err)
			}
			assert.Equal(t, dynamodbv1.Status(0), status)
		})
	}
}

func TestUpdateTableCapacityWithCustomLimits(t *testing.T) {
	tests := []struct {
		name     string
		inputRCU int64
		inputWCU int64
		want     string
	}{
		{"rcu above max", 2000, 250, "rpc error: code = FailedPrecondition desc = Target read capacity exceeds maximum allowed limits [1000]"},
		{"wcu above max", 100, 3000, "rpc error: code = FailedPrecondition desc = Target write capacity exceeds maximum allowed limits [2000]"},
		{"rcu lower than current", 1, 1500, "rpc error: code = FailedPrecondition desc = Target read capacity [1] is lower than current capacity [100]"},
		{"wcu lower than current", 1500, 1, "rpc error: code = FailedPrecondition desc = Target write capacity [1] is lower than current capacity [200]"},
		{"rcu change scale too high", 900, 200, "rpc error: code = FailedPrecondition desc = Target read capacity exceeds the scale limit of [4.0]x current capacity"},
		{"wcu change scale too high", 100, 1900, "rpc error: code = FailedPrecondition desc = Target write capacity exceeds the scale limit of [4.0]x current capacity"},
	}

	m := &mockDynamodb{
		table: testDynamodbTable,
	}
	d := &awsv1.DynamodbConfig{
		ScalingLimits: &awsv1.ScalingLimits{
			MaxReadCapacityUnits:  1000,
			MaxWriteCapacityUnits: 2000,
			MaxScaleFactor:        4.0,
			EnableOverride:        false,
		},
	}
	c := &client{
		log:     zaptest.NewLogger(t),
		clients: map[string]*regionalClient{"us-east-1": {region: "us-east-1", dynamodbCfg: d, dynamodb: m}},
	}

<<<<<<< HEAD
	for _, tt := range tests {
		tt := tt // capture range variable
		t.Run(tt.name, func(t *testing.T) {
			status, err := c.UpdateTableCapacity(context.Background(), "us-east-1", "test-table", tt.inputRCU, tt.inputWCU)
=======
	for _, tt := range tests {
		tt := tt // capture range variable
		t.Run(tt.name, func(t *testing.T) {
			status, err := c.UpdateTableCapacity(context.Background(), "us-east-1", "test-table", tt.inputRCU, tt.inputWCU)
			if err.Error() != tt.want {
				t.Errorf("\nWant error msg: %s\nGot error msg: %s", tt.want, err)
			}
			assert.Equal(t, dynamodbv1.Status(0), status)
		})
	}
}

func TestGetGlobalSecondaryIndex(t *testing.T) {
	testIndexes := testDynamodbTableWithGSI.GlobalSecondaryIndexes
	validIndex := "test-gsi"
	index, err := getGlobalSecondaryIndex(testIndexes, validIndex)
	assert.NoError(t, err)
	assert.NotNil(t, index)
	assert.Equal(t, validIndex, *index.IndexName)

	invalidIndex := "fake-gsi"
	ret, err := getGlobalSecondaryIndex(testIndexes, invalidIndex)
	assert.Error(t, err)
	assert.Nil(t, ret)
}

func TestUpdateGSICapacitySuccess(t *testing.T) {
	m := &mockDynamodb{
		table: testDynamodbTableWithGSI,
	}

	ds := getScalingLimits(cfg)

	d := &awsv1.DynamodbConfig{
		ScalingLimits: &awsv1.ScalingLimits{
			MaxReadCapacityUnits:  ds.MaxReadCapacityUnits,
			MaxWriteCapacityUnits: ds.MaxWriteCapacityUnits,
			MaxScaleFactor:        ds.MaxScaleFactor,
			EnableOverride:        ds.EnableOverride,
		},
	}

	c := &client{
		log:     zaptest.NewLogger(t),
		clients: map[string]*regionalClient{"us-east-1": {region: "us-east-1", dynamodbCfg: d, dynamodb: m}},
	}

	got, err := c.UpdateGSICapacity(context.Background(), "us-east-1", "test-table", "test-gsi-two", 101, 202)
	assert.NotNil(t, got)
	assert.Nil(t, err)
}

func TestUpdateGSICapacityErrors(t *testing.T) {
	tests := []struct {
		name     string
		inputRCU int64
		inputWCU int64
		want     string
	}{
		{"rcu above max", 100000, 250, "rpc error: code = FailedPrecondition desc = Target read capacity exceeds maximum allowed limits [40000]"},
		{"wcu above max", 100, 100000, "rpc error: code = FailedPrecondition desc = Target write capacity exceeds maximum allowed limits [40000]"},
		{"rcu lower than current", 1, 1500, "rpc error: code = FailedPrecondition desc = Target read capacity [1] is lower than current capacity [100]"},
		{"wcu lower than current", 1500, 1, "rpc error: code = FailedPrecondition desc = Target write capacity [1] is lower than current capacity [200]"},
		{"rcu change scale too high", 400, 200, "rpc error: code = FailedPrecondition desc = Target read capacity exceeds the scale limit of [2.0]x current capacity"},
		{"wcu change scale too high", 100, 600, "rpc error: code = FailedPrecondition desc = Target write capacity exceeds the scale limit of [2.0]x current capacity"},
	}

	m := &mockDynamodb{
		table: testDynamodbTableWithGSI,
	}

	ds := getScalingLimits(cfg)

	d := &awsv1.DynamodbConfig{
		ScalingLimits: &awsv1.ScalingLimits{
			MaxReadCapacityUnits:  ds.MaxReadCapacityUnits,
			MaxWriteCapacityUnits: ds.MaxWriteCapacityUnits,
			MaxScaleFactor:        ds.MaxScaleFactor,
			EnableOverride:        ds.EnableOverride,
		},
	}

	c := &client{
		log:     zaptest.NewLogger(t),
		clients: map[string]*regionalClient{"us-east-1": {region: "us-east-1", dynamodbCfg: d, dynamodb: m}},
	}

	for _, tt := range tests {
		tt := tt // capture range variable
		t.Run(tt.name, func(t *testing.T) {
			status, err := c.UpdateGSICapacity(context.Background(), "us-east-1", "test-table", "test-gsi-two", tt.inputRCU, tt.inputWCU)
>>>>>>> 56528e0c
			if err.Error() != tt.want {
				t.Errorf("\nWant error msg: %s\nGot error msg: %s", tt.want, err)
			}
			assert.Equal(t, dynamodbv1.Status(0), status)
		})
	}
}

type mockDynamodb struct {
	dynamodbClient

	tableErr error
	table    *types.TableDescription

	updateErr    error
	updateStatus types.TableStatus
}

func (m *mockDynamodb) DescribeTable(ctx context.Context, params *dynamodb.DescribeTableInput, optFns ...func(*dynamodb.Options)) (*dynamodb.DescribeTableOutput, error) {
	if m.tableErr != nil {
		return nil, m.tableErr
	}

	ret := &dynamodb.DescribeTableOutput{
		Table: m.table,
	}

	return ret, nil
}

func (m *mockDynamodb) UpdateTable(ctx context.Context, params *dynamodb.UpdateTableInput, optFns ...func(*dynamodb.Options)) (*dynamodb.UpdateTableOutput, error) {
	if m.updateErr != nil {
		return nil, m.updateErr
	}

	ret := &dynamodb.UpdateTableOutput{
		TableDescription: &types.TableDescription{
			TableStatus: m.updateStatus,
		},
	}

	return ret, nil
}<|MERGE_RESOLUTION|>--- conflicted
+++ resolved
@@ -278,12 +278,6 @@
 		clients: map[string]*regionalClient{"us-east-1": {region: "us-east-1", dynamodbCfg: d, dynamodb: m}},
 	}
 
-<<<<<<< HEAD
-	for _, tt := range tests {
-		tt := tt // capture range variable
-		t.Run(tt.name, func(t *testing.T) {
-			status, err := c.UpdateTableCapacity(context.Background(), "us-east-1", "test-table", tt.inputRCU, tt.inputWCU)
-=======
 	for _, tt := range tests {
 		tt := tt // capture range variable
 		t.Run(tt.name, func(t *testing.T) {
@@ -375,7 +369,6 @@
 		tt := tt // capture range variable
 		t.Run(tt.name, func(t *testing.T) {
 			status, err := c.UpdateGSICapacity(context.Background(), "us-east-1", "test-table", "test-gsi-two", tt.inputRCU, tt.inputWCU)
->>>>>>> 56528e0c
 			if err.Error() != tt.want {
 				t.Errorf("\nWant error msg: %s\nGot error msg: %s", tt.want, err)
 			}
