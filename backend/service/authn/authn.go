package authn

// <!-- START clutchdoc -->
// description: Produces tokens for the configured OIDC provider.
// <!-- END clutchdoc -->

import (
	"context"
	"fmt"
<<<<<<< HEAD
	"net"
	"net/http"
	"net/url"
	"strings"
	"time"
=======
>>>>>>> 03b7a822

	"github.com/coreos/go-oidc/v3/oidc"
	"github.com/dgrijalva/jwt-go"
<<<<<<< HEAD
	"github.com/google/uuid"
=======
	"github.com/golang/protobuf/ptypes"
	"github.com/golang/protobuf/ptypes/any"
>>>>>>> 03b7a822
	"github.com/uber-go/tally"
	"go.uber.org/zap"
	"golang.org/x/oauth2"
	"google.golang.org/protobuf/types/known/anypb"

	authnv1 "github.com/lyft/clutch/backend/api/config/service/authn/v1"
	"github.com/lyft/clutch/backend/service"
)

// TODO(maybe): make scopes part of config?
// For more documentation on scopes see: https://developer.okta.com/docs/reference/api/oidc/#scopes
var scopes = []string{
	oidc.ScopeOpenID,
	oidc.ScopeOfflineAccess, // offline_access is used to request issuance of a refresh_token
	"email",
}

const Name = "clutch.service.authn"

func New(cfg *anypb.Any, logger *zap.Logger, scope tally.Scope) (service.Service, error) {
	config := &authnv1.Config{}
	if err := cfg.UnmarshalTo(config); err != nil {
		return nil, err
	}

<<<<<<< HEAD
	return NewProvider(config)
=======
	switch t := config.Type.(type) {
	case *authnv1.Config_Oidc:
		return NewOIDCProvider(context.Background(), config)
	default:
		return nil, fmt.Errorf("authn provider type '%T' not implemented", t)
	}
>>>>>>> 03b7a822
}

// Standardized representation of a user's claims.
type Claims struct {
	*jwt.StandardClaims

	// Groups could be derived from the token or an external mapping.
	Groups []string `json:"grp,omitempty"`
}

type Provider interface {
	GetStateNonce(redirectURL string) (string, error)
	ValidateStateNonce(state string) (redirectURL string, err error)

	Verify(ctx context.Context, rawIDToken string) (*Claims, error)
	GetAuthCodeURL(ctx context.Context, state string) (string, error)
	Exchange(ctx context.Context, code string) (token *oauth2.Token, err error)
}

<<<<<<< HEAD
type OIDCProvider struct {
	provider *oidc.Provider
	verifier *oidc.IDTokenVerifier
	oauth2   *oauth2.Config

	httpClient *http.Client

	sessionSecret string
	issuer        string

	cryptographer *cryptographer
	db            *repository

	claimsFromOIDCToken ClaimsFromOIDCTokenFunc
}

func WithClaimsFromOIDCTokenFunc(p *OIDCProvider, fn ClaimsFromOIDCTokenFunc) *OIDCProvider {
	ret := *p
	ret.claimsFromOIDCToken = fn
	return &ret
}

func (p *OIDCProvider) GetAuthCodeURL(ctx context.Context, state string) (string, error) {
	opts := []oauth2.AuthCodeOption{oauth2.AccessTypeOffline}
	return p.oauth2.AuthCodeURL(state, opts...), nil
}

func (p *OIDCProvider) ValidateStateNonce(state string) (string, error) {
	claims := &stateClaims{}
	_, err := jwt.ParseWithClaims(state, claims, func(token *jwt.Token) (interface{}, error) {
		return []byte(p.sessionSecret), nil
	})
	if err != nil {
		return "", err
	}
	if err := claims.Valid(); err != nil {
		return "", err
	}
	return claims.RedirectURL, nil
}

func (p *OIDCProvider) GetStateNonce(redirectURL string) (string, error) {
	u, err := url.Parse(redirectURL)
	if err != nil {
		return "", err
	}
	if u.Host != "" {
		return "", errors.New("only relative redirects are supported")
	}
	dest := u.Path
	if !strings.HasPrefix(dest, "/") {
		dest = fmt.Sprintf("/%s", dest)
	}

	claims := &stateClaims{
		StandardClaims: &jwt.StandardClaims{
			Subject:   uuid.New().String(), // UUID serves as CSRF token.
			ExpiresAt: time.Now().Add(time.Minute * 5).Unix(),
			IssuedAt:  time.Now().Unix(),
		},
		RedirectURL: dest,
	}
	return jwt.NewWithClaims(jwt.SigningMethodHS256, claims).SignedString([]byte(p.sessionSecret))
}

=======
>>>>>>> 03b7a822
type stateClaims struct {
	*jwt.StandardClaims
	RedirectURL string `json:"redirect"`
}

<<<<<<< HEAD
func (p *OIDCProvider) Exchange(ctx context.Context, code string) (*oauth2.Token, error) {
	// Exchange.
	ctx = oidc.ClientContext(ctx, p.httpClient)
	token, err := p.oauth2.Exchange(ctx, code)
	if err != nil {
		return nil, err
	}

	rawIDToken, ok := token.Extra("id_token").(string)
	if !ok {
		return nil, errors.New("'id_token' was not present in oauth token")
	}

	// Verify. This is superfluous since the token was just issued but it can't hurt.
	idToken, err := p.verifier.Verify(ctx, rawIDToken)
	if err != nil {
		return nil, err
	}

	// Issue token with claims.
	claims, err := p.claimsFromOIDCToken(ctx, idToken)
	if err != nil {
		return nil, err
	}

	// Encrypt and store the refresh token.
	if p.cryptographer != nil {
		rt, err := p.cryptographer.Encrypt([]byte(token.RefreshToken))
		if err != nil {
			return nil, err
		}

		it, err := p.cryptographer.Encrypt([]byte(rawIDToken))
		if err != nil {
			return nil, err
		}

		at, err := p.cryptographer.Encrypt([]byte(token.AccessToken))
		if err != nil {
			return nil, err
		}

		tok := &authnToken{
			userID:       claims.Subject,
			provider:     p.issuer,
			tokenType:    "oidc",
			idToken:      it,
			accessToken:  at,
			refreshToken: rt,
		}

		if err := p.db.createOrUpdateProviderToken(ctx, tok); err != nil {
			return nil, err
		}
	}

	// Sign and issue token.
	accessToken, err := jwt.NewWithClaims(jwt.SigningMethodHS256, claims).SignedString([]byte(p.sessionSecret))
	if err != nil {
		return nil, err
	}
	t := &oauth2.Token{
		AccessToken:  accessToken,
		Expiry:       time.Unix(claims.ExpiresAt, 0),
		RefreshToken: "", // TODO: implement refresh_token flow with stateful sessions.
		TokenType:    "Bearer",
	}
	return t, err
}

// Intermediate claims object for the ID token. Based on what scopes were requested.
type idClaims struct {
	Email string `json:"email"`
}

func oidcTokenToStandardClaims(t *oidc.IDToken) *jwt.StandardClaims {
	return &jwt.StandardClaims{
		ExpiresAt: t.Expiry.Unix(),
		IssuedAt:  t.IssuedAt.Unix(),
		Issuer:    t.Issuer,
		Subject:   t.Subject,
	}
}

type ClaimsFromOIDCTokenFunc func(ctx context.Context, t *oidc.IDToken) (*Claims, error)

// Extract claims from an OIDC token and return Clutch's standard claims object. This could be configurable at a later
// date to support subjects with IDs other than email (e.g. GitHub ID).
func DefaultClaimsFromOIDCToken(ctx context.Context, t *oidc.IDToken) (*Claims, error) {
	idc := &idClaims{}
	if err := t.Claims(idc); err != nil {
		return nil, err
	}
	if idc.Email == "" {
		return nil, errors.New("claims did not deserialize with desired fields")
	}

	sc := oidcTokenToStandardClaims(t)
	sc.Subject = idc.Email
	return &Claims{
		StandardClaims: sc,
		Groups:         []string{""},
	}, nil
}

func (p *OIDCProvider) Verify(ctx context.Context, rawToken string) (*Claims, error) {
	claims := &Claims{}
	_, err := jwt.ParseWithClaims(rawToken, claims, func(token *jwt.Token) (interface{}, error) {
		return []byte(p.sessionSecret), nil
	})
	if err != nil {
		return nil, err
	}

	if err := claims.Valid(); err != nil {
		return nil, err
	}

	return claims, nil
}

// Evaluates what flows the provider claims to support.
type oidcProviderClaims struct {
	GrantTypesSupported []string `json:"grant_types_supported"`
}

func (pc *oidcProviderClaims) Check(grantType string) error {
	for _, gt := range pc.GrantTypesSupported {
		if gt == grantType {
			return nil
		}
	}
	return fmt.Errorf("grant type '%s' not supported by provider. supported: %v", grantType, pc.GrantTypesSupported)
}

func NewProvider(config *authnv1.Config) (Provider, error) {
	c := config.GetOidc()

	httpClient := &http.Client{}
	ctx := oidc.ClientContext(context.Background(), httpClient)
	provider, err := oidc.NewProvider(ctx, c.Issuer)
	if err != nil {
		return nil, err
	}

	verifier := provider.Verifier(&oidc.Config{
		ClientID: c.ClientId,
	})

	oc := &oauth2.Config{
		ClientID:     c.ClientId,
		ClientSecret: c.ClientSecret,
		Endpoint:     provider.Endpoint(),
		RedirectURL:  c.RedirectUrl,
		Scopes:       scopes,
	}

	// Verify the provider implements the same flow we do.
	pClaims := &oidcProviderClaims{}
	if err := provider.Claims(&pClaims); err != nil {
		return nil, err
	}
	if err := pClaims.Check("authorization_code"); err != nil {
		return nil, err
	}

	// Parse issuer for domain.
	u, err := url.Parse(c.Issuer)
	if err != nil {
		return nil, err
	}
	issuingHost, _, err := net.SplitHostPort(u.Host)
	if err != nil {
		return nil, err
	}

	p := &OIDCProvider{
		provider:            provider,
		verifier:            verifier,
		oauth2:              oc,
		httpClient:          httpClient,
		sessionSecret:       config.SessionSecret,
		issuer:              issuingHost,
		claimsFromOIDCToken: DefaultClaimsFromOIDCToken,
	}

	if config.Storage != nil {
		c, err := newCryptographer(config.Storage.EncryptionPassphrase)
		if err != nil {
			return nil, err
		}
		p.cryptographer = c

		db, err := newRepository()
		if err != nil {
			return nil, err
		}
		p.db = db
	}

	return p, nil
=======
// Intermediate claims object for the ID token. Based on what scopes were requested.
type idClaims struct {
	Email string `json:"email"`
>>>>>>> 03b7a822
}<|MERGE_RESOLUTION|>--- conflicted
+++ resolved
@@ -7,27 +7,14 @@
 import (
 	"context"
 	"fmt"
-<<<<<<< HEAD
-	"net"
-	"net/http"
-	"net/url"
-	"strings"
-	"time"
-=======
->>>>>>> 03b7a822
 
 	"github.com/coreos/go-oidc/v3/oidc"
 	"github.com/dgrijalva/jwt-go"
-<<<<<<< HEAD
-	"github.com/google/uuid"
-=======
 	"github.com/golang/protobuf/ptypes"
 	"github.com/golang/protobuf/ptypes/any"
->>>>>>> 03b7a822
 	"github.com/uber-go/tally"
 	"go.uber.org/zap"
 	"golang.org/x/oauth2"
-	"google.golang.org/protobuf/types/known/anypb"
 
 	authnv1 "github.com/lyft/clutch/backend/api/config/service/authn/v1"
 	"github.com/lyft/clutch/backend/service"
@@ -43,22 +30,18 @@
 
 const Name = "clutch.service.authn"
 
-func New(cfg *anypb.Any, logger *zap.Logger, scope tally.Scope) (service.Service, error) {
+func New(cfg *any.Any, logger *zap.Logger, scope tally.Scope) (service.Service, error) {
 	config := &authnv1.Config{}
-	if err := cfg.UnmarshalTo(config); err != nil {
+	if err := ptypes.UnmarshalAny(cfg, config); err != nil {
 		return nil, err
 	}
 
-<<<<<<< HEAD
-	return NewProvider(config)
-=======
 	switch t := config.Type.(type) {
 	case *authnv1.Config_Oidc:
 		return NewOIDCProvider(context.Background(), config)
 	default:
 		return nil, fmt.Errorf("authn provider type '%T' not implemented", t)
 	}
->>>>>>> 03b7a822
 }
 
 // Standardized representation of a user's claims.
@@ -78,284 +61,12 @@
 	Exchange(ctx context.Context, code string) (token *oauth2.Token, err error)
 }
 
-<<<<<<< HEAD
-type OIDCProvider struct {
-	provider *oidc.Provider
-	verifier *oidc.IDTokenVerifier
-	oauth2   *oauth2.Config
-
-	httpClient *http.Client
-
-	sessionSecret string
-	issuer        string
-
-	cryptographer *cryptographer
-	db            *repository
-
-	claimsFromOIDCToken ClaimsFromOIDCTokenFunc
-}
-
-func WithClaimsFromOIDCTokenFunc(p *OIDCProvider, fn ClaimsFromOIDCTokenFunc) *OIDCProvider {
-	ret := *p
-	ret.claimsFromOIDCToken = fn
-	return &ret
-}
-
-func (p *OIDCProvider) GetAuthCodeURL(ctx context.Context, state string) (string, error) {
-	opts := []oauth2.AuthCodeOption{oauth2.AccessTypeOffline}
-	return p.oauth2.AuthCodeURL(state, opts...), nil
-}
-
-func (p *OIDCProvider) ValidateStateNonce(state string) (string, error) {
-	claims := &stateClaims{}
-	_, err := jwt.ParseWithClaims(state, claims, func(token *jwt.Token) (interface{}, error) {
-		return []byte(p.sessionSecret), nil
-	})
-	if err != nil {
-		return "", err
-	}
-	if err := claims.Valid(); err != nil {
-		return "", err
-	}
-	return claims.RedirectURL, nil
-}
-
-func (p *OIDCProvider) GetStateNonce(redirectURL string) (string, error) {
-	u, err := url.Parse(redirectURL)
-	if err != nil {
-		return "", err
-	}
-	if u.Host != "" {
-		return "", errors.New("only relative redirects are supported")
-	}
-	dest := u.Path
-	if !strings.HasPrefix(dest, "/") {
-		dest = fmt.Sprintf("/%s", dest)
-	}
-
-	claims := &stateClaims{
-		StandardClaims: &jwt.StandardClaims{
-			Subject:   uuid.New().String(), // UUID serves as CSRF token.
-			ExpiresAt: time.Now().Add(time.Minute * 5).Unix(),
-			IssuedAt:  time.Now().Unix(),
-		},
-		RedirectURL: dest,
-	}
-	return jwt.NewWithClaims(jwt.SigningMethodHS256, claims).SignedString([]byte(p.sessionSecret))
-}
-
-=======
->>>>>>> 03b7a822
 type stateClaims struct {
 	*jwt.StandardClaims
 	RedirectURL string `json:"redirect"`
 }
 
-<<<<<<< HEAD
-func (p *OIDCProvider) Exchange(ctx context.Context, code string) (*oauth2.Token, error) {
-	// Exchange.
-	ctx = oidc.ClientContext(ctx, p.httpClient)
-	token, err := p.oauth2.Exchange(ctx, code)
-	if err != nil {
-		return nil, err
-	}
-
-	rawIDToken, ok := token.Extra("id_token").(string)
-	if !ok {
-		return nil, errors.New("'id_token' was not present in oauth token")
-	}
-
-	// Verify. This is superfluous since the token was just issued but it can't hurt.
-	idToken, err := p.verifier.Verify(ctx, rawIDToken)
-	if err != nil {
-		return nil, err
-	}
-
-	// Issue token with claims.
-	claims, err := p.claimsFromOIDCToken(ctx, idToken)
-	if err != nil {
-		return nil, err
-	}
-
-	// Encrypt and store the refresh token.
-	if p.cryptographer != nil {
-		rt, err := p.cryptographer.Encrypt([]byte(token.RefreshToken))
-		if err != nil {
-			return nil, err
-		}
-
-		it, err := p.cryptographer.Encrypt([]byte(rawIDToken))
-		if err != nil {
-			return nil, err
-		}
-
-		at, err := p.cryptographer.Encrypt([]byte(token.AccessToken))
-		if err != nil {
-			return nil, err
-		}
-
-		tok := &authnToken{
-			userID:       claims.Subject,
-			provider:     p.issuer,
-			tokenType:    "oidc",
-			idToken:      it,
-			accessToken:  at,
-			refreshToken: rt,
-		}
-
-		if err := p.db.createOrUpdateProviderToken(ctx, tok); err != nil {
-			return nil, err
-		}
-	}
-
-	// Sign and issue token.
-	accessToken, err := jwt.NewWithClaims(jwt.SigningMethodHS256, claims).SignedString([]byte(p.sessionSecret))
-	if err != nil {
-		return nil, err
-	}
-	t := &oauth2.Token{
-		AccessToken:  accessToken,
-		Expiry:       time.Unix(claims.ExpiresAt, 0),
-		RefreshToken: "", // TODO: implement refresh_token flow with stateful sessions.
-		TokenType:    "Bearer",
-	}
-	return t, err
-}
-
 // Intermediate claims object for the ID token. Based on what scopes were requested.
 type idClaims struct {
 	Email string `json:"email"`
-}
-
-func oidcTokenToStandardClaims(t *oidc.IDToken) *jwt.StandardClaims {
-	return &jwt.StandardClaims{
-		ExpiresAt: t.Expiry.Unix(),
-		IssuedAt:  t.IssuedAt.Unix(),
-		Issuer:    t.Issuer,
-		Subject:   t.Subject,
-	}
-}
-
-type ClaimsFromOIDCTokenFunc func(ctx context.Context, t *oidc.IDToken) (*Claims, error)
-
-// Extract claims from an OIDC token and return Clutch's standard claims object. This could be configurable at a later
-// date to support subjects with IDs other than email (e.g. GitHub ID).
-func DefaultClaimsFromOIDCToken(ctx context.Context, t *oidc.IDToken) (*Claims, error) {
-	idc := &idClaims{}
-	if err := t.Claims(idc); err != nil {
-		return nil, err
-	}
-	if idc.Email == "" {
-		return nil, errors.New("claims did not deserialize with desired fields")
-	}
-
-	sc := oidcTokenToStandardClaims(t)
-	sc.Subject = idc.Email
-	return &Claims{
-		StandardClaims: sc,
-		Groups:         []string{""},
-	}, nil
-}
-
-func (p *OIDCProvider) Verify(ctx context.Context, rawToken string) (*Claims, error) {
-	claims := &Claims{}
-	_, err := jwt.ParseWithClaims(rawToken, claims, func(token *jwt.Token) (interface{}, error) {
-		return []byte(p.sessionSecret), nil
-	})
-	if err != nil {
-		return nil, err
-	}
-
-	if err := claims.Valid(); err != nil {
-		return nil, err
-	}
-
-	return claims, nil
-}
-
-// Evaluates what flows the provider claims to support.
-type oidcProviderClaims struct {
-	GrantTypesSupported []string `json:"grant_types_supported"`
-}
-
-func (pc *oidcProviderClaims) Check(grantType string) error {
-	for _, gt := range pc.GrantTypesSupported {
-		if gt == grantType {
-			return nil
-		}
-	}
-	return fmt.Errorf("grant type '%s' not supported by provider. supported: %v", grantType, pc.GrantTypesSupported)
-}
-
-func NewProvider(config *authnv1.Config) (Provider, error) {
-	c := config.GetOidc()
-
-	httpClient := &http.Client{}
-	ctx := oidc.ClientContext(context.Background(), httpClient)
-	provider, err := oidc.NewProvider(ctx, c.Issuer)
-	if err != nil {
-		return nil, err
-	}
-
-	verifier := provider.Verifier(&oidc.Config{
-		ClientID: c.ClientId,
-	})
-
-	oc := &oauth2.Config{
-		ClientID:     c.ClientId,
-		ClientSecret: c.ClientSecret,
-		Endpoint:     provider.Endpoint(),
-		RedirectURL:  c.RedirectUrl,
-		Scopes:       scopes,
-	}
-
-	// Verify the provider implements the same flow we do.
-	pClaims := &oidcProviderClaims{}
-	if err := provider.Claims(&pClaims); err != nil {
-		return nil, err
-	}
-	if err := pClaims.Check("authorization_code"); err != nil {
-		return nil, err
-	}
-
-	// Parse issuer for domain.
-	u, err := url.Parse(c.Issuer)
-	if err != nil {
-		return nil, err
-	}
-	issuingHost, _, err := net.SplitHostPort(u.Host)
-	if err != nil {
-		return nil, err
-	}
-
-	p := &OIDCProvider{
-		provider:            provider,
-		verifier:            verifier,
-		oauth2:              oc,
-		httpClient:          httpClient,
-		sessionSecret:       config.SessionSecret,
-		issuer:              issuingHost,
-		claimsFromOIDCToken: DefaultClaimsFromOIDCToken,
-	}
-
-	if config.Storage != nil {
-		c, err := newCryptographer(config.Storage.EncryptionPassphrase)
-		if err != nil {
-			return nil, err
-		}
-		p.cryptographer = c
-
-		db, err := newRepository()
-		if err != nil {
-			return nil, err
-		}
-		p.db = db
-	}
-
-	return p, nil
-=======
-// Intermediate claims object for the ID token. Based on what scopes were requested.
-type idClaims struct {
-	Email string `json:"email"`
->>>>>>> 03b7a822
 }