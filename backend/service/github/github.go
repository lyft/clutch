package github

// <!-- START clutchdoc -->
// description: GitHub client that combines the REST/GraphQL APIs and raw git capabilities into a single interface.
// <!-- END clutchdoc -->

import (
	"context"
	"encoding/base64"
	"errors"
	"fmt"
	"io"
	"net/http"
	"path"
	"strconv"
	"strings"
	"time"

	"github.com/bradleyfalzon/ghinstallation/v2"
	"github.com/go-git/go-billy/v5/memfs"
	"github.com/go-git/go-git/v5"
	"github.com/go-git/go-git/v5/plumbing"
	"github.com/go-git/go-git/v5/plumbing/object"
	gittransport "github.com/go-git/go-git/v5/plumbing/transport/http"
	"github.com/go-git/go-git/v5/storage/memory"
	"github.com/golang/protobuf/ptypes/any"
	githubv3 "github.com/google/go-github/v54/github"
	"github.com/shurcooL/githubv4"
	"github.com/uber-go/tally/v4"
	"go.uber.org/zap"
	"golang.org/x/oauth2"
	"google.golang.org/grpc/codes"
	"google.golang.org/grpc/status"

	githubv1 "github.com/lyft/clutch/backend/api/config/service/github/v1"
	sourcecontrolv1 "github.com/lyft/clutch/backend/api/sourcecontrol/v1"
	"github.com/lyft/clutch/backend/service"
	"github.com/lyft/clutch/backend/service/authn"
)

const (
	Name        = "clutch.service.github"
	CurrentUser = ""
)

type FileMap map[string]io.ReadCloser

type StatsRoundTripper struct {
	Wrapped   http.RoundTripper
	scope     tally.Scope
	AcceptRaw bool
}

func (st *StatsRoundTripper) RoundTrip(req *http.Request) (*http.Response, error) {
	if st.AcceptRaw && GetRepositoryContentRegex.Match([]byte(req.URL.Path)) {
		req.Header.Set("accept", AcceptGithubRawMediaType)
	}

	resp, err := st.Wrapped.RoundTrip(req)
	if resp != nil {
		if st.AcceptRaw && GetRepositoryContentRegex.Match([]byte(req.URL.Path)) {
			err = InterceptGetRepositoryContentResponse(resp)
			if err != nil {
				return nil, err
			}
		}

		if hdr := resp.Header.Get("X-RateLimit-Remaining"); hdr != "" {
			if v, err := strconv.Atoi(hdr); err == nil {
				st.scope.Gauge("rate_limit_remaining").Update(float64(v))
			}
		}
	}
	return resp, err
}

func New(cfg *any.Any, logger *zap.Logger, scope tally.Scope) (service.Service, error) {
	config := &githubv1.Config{}
	if err := cfg.UnmarshalTo(config); err != nil {
		return nil, err
	}
	return newService(config, scope, logger)
}

// Remote ref points to a git reference using a combination of the repository and the reference itself.
type RemoteRef struct {
	// Organization or user that owns the repository.
	RepoOwner string
	// Name of the repository.
	RepoName string
	// SHA, branch name, or tag.
	Ref string
}

// Repository contains information about a requested repository.
type Repository struct {
	Name          string
	Owner         string
	DefaultBranch string
}

// File contains information about a requested file, including its content.
type File struct {
	Path             string
	Contents         io.ReadCloser
	SHA              string
	LastModifiedTime time.Time
	LastModifiedSHA  string
}

type Entry struct {
	Name string
	Type string
	SHA  string
}

type Directory struct {
	Path             string
	LastModifiedTime time.Time
	LastModifiedSHA  string
	Entries          []*Entry
}

// Client allows various interactions with remote repositories on GitHub.
type Client interface {
	GetFile(ctx context.Context, ref *RemoteRef, path string) (*File, error)
	GetDirectory(ctx context.Context, ref *RemoteRef, path string) (*Directory, error)
	CreateBranch(ctx context.Context, req *CreateBranchRequest) error
	CreatePullRequest(ctx context.Context, ref *RemoteRef, base, title, body string) (*PullRequestInfo, error)
	CreateRepository(ctx context.Context, req *sourcecontrolv1.CreateRepositoryRequest) (*sourcecontrolv1.CreateRepositoryResponse, error)
	CreateIssueComment(ctx context.Context, ref *RemoteRef, number int, body string) error
	CompareCommits(ctx context.Context, ref *RemoteRef, compareSHA string) (*githubv3.CommitsComparison, error)
	GetCommit(ctx context.Context, ref *RemoteRef) (*Commit, error)
	GetRepository(ctx context.Context, ref *RemoteRef) (*Repository, error)
	GetOrganization(ctx context.Context, organization string) (*githubv3.Organization, error)
	ListOrganizations(ctx context.Context, user string) ([]*githubv3.Organization, error)
	ListPullRequestsWithCommit(ctx context.Context, ref *RemoteRef, sha string, opts *githubv3.ListOptions) ([]*PullRequestInfo, error)
	GetOrgMembership(ctx context.Context, user, org string) (*githubv3.Membership, error)
	GetUser(ctx context.Context, username string) (*githubv3.User, error)
	GetPullRequest(ctx context.Context, owner, repo string, number int) (*githubv3.PullRequest, error)
	DeleteFile(ctx context.Context, ref *RemoteRef, path, sha, message string) (*githubv3.RepositoryContentResponse, error)
	CreateCommit(ctx context.Context, ref *RemoteRef, message string, files FileMap) (*Commit, error)
	SearchCode(ctx context.Context, query string, opts *githubv3.SearchOptions) (*githubv3.CodeSearchResult, error)
<<<<<<< HEAD
	ListCheckRunsForRef(ctx context.Context, ref *RemoteRef, opts *githubv3.ListCheckRunsOptions) (*githubv3.ListCheckRunsResults, error)
=======
	GetFileContents(ctx context.Context, ref *RemoteRef, path string) (*githubv3.RepositoryContent, error)
>>>>>>> 3b1b6eba
}

// This func can be used to create comments for PRs or Issues
func (s *svc) CreateIssueComment(ctx context.Context, ref *RemoteRef, number int, body string) error {
	com := &githubv3.IssueComment{
		Body: strPtr(body),
	}
	_, _, err := s.rest.Issues.CreateComment(ctx, ref.RepoOwner, ref.RepoName, number, com)
	return err
}

type PullRequestInfo struct {
	Number     int
	HTMLURL    string
	BranchName string
}

type svc struct {
	scope  tally.Scope
	logger *zap.Logger

	graphQL v4client
	rest    v3client

	appTransport        *ghinstallation.Transport
	httpTransport       *StatsRoundTripper
	personalAccessToken string
}

func (s *svc) basicAuth(ctx context.Context) *gittransport.BasicAuth {
	ret := &gittransport.BasicAuth{
		Username: "token",
	}

	if s.appTransport != nil {
		password, err := s.appTransport.Token(ctx)
		ret.Password = password

		if err != nil {
			s.logger.Error("could not refresh token from transport", zap.Error(err))
		}
	} else {
		ret.Password = s.personalAccessToken
	}

	return ret
}

func (s *svc) GetOrganization(ctx context.Context, organization string) (*githubv3.Organization, error) {
	org, _, err := s.rest.Organizations.Get(ctx, organization)
	if err != nil {
		return nil, err
	}
	return org, nil
}

// ListOrganizations returns all organizations for a specified user.
// To list organizations for the currently authenticated user set user to "".
func (s *svc) ListOrganizations(ctx context.Context, user string) ([]*githubv3.Organization, error) {
	organizations, _, err := s.rest.Organizations.List(ctx, user, &githubv3.ListOptions{})
	if err != nil {
		return nil, err
	}
	return organizations, nil
}

// GetOrgMembership returns a specified users membership within a specified organization.
// To list organizations for the currently authenticated user set user to "".
func (s *svc) GetOrgMembership(ctx context.Context, user, org string) (*githubv3.Membership, error) {
	membership, response, err := s.rest.Organizations.GetOrgMembership(ctx, user, org)
	if err != nil {
		// A user might be part of an org but not have permissions to get memerbship information if auth is behind SSO.
		// In this case we return a default Membership.
		if response.StatusCode == 403 {
			return &githubv3.Membership{}, nil
		}
		return nil, err
	}

	return membership, nil
}

// GetUser returns information about the specified user.
// To list organizations for the currently authenticated user set user to "".
func (s *svc) GetUser(ctx context.Context, username string) (*githubv3.User, error) {
	user, _, err := s.rest.Users.Get(ctx, username)
	if err != nil {
		return nil, err
	}

	return user, nil
}

func (s *svc) CreateRepository(ctx context.Context, req *sourcecontrolv1.CreateRepositoryRequest) (*sourcecontrolv1.CreateRepositoryResponse, error) {
	// Validate that we received GitHub Options.
	_, ok := req.Options.(*sourcecontrolv1.CreateRepositoryRequest_GithubOptions)
	if !ok {
		return nil, status.New(codes.InvalidArgument, "GitHub options were not provided to GitHub service").Err()
	}

	opts := req.GetGithubOptions()
	currentUser, _, err := s.rest.Users.Get(ctx, "")
	if err != nil {
		return nil, err
	}

	var org string
	if org = req.Owner; currentUser.GetLogin() == req.Owner {
		// If the specified owner is the same as the current user the GitHub API expects an empty string.
		org = ""
	}

	repo := &githubv3.Repository{
		Name:        strPtr(req.Name),
		Description: strPtr(req.Description),
		Private:     boolPtr(opts.Parameters.Visibility.String() == sourcecontrolv1.Visibility_PRIVATE.String()),
		AutoInit:    boolPtr(opts.AutoInit),
	}
	newRepo, _, err := s.rest.Repositories.Create(ctx, org, repo)
	if err != nil {
		return nil, err
	}

	resp := &sourcecontrolv1.CreateRepositoryResponse{
		Url: *newRepo.HTMLURL,
	}
	return resp, nil
}

func strPtr(s string) *string {
	return &s
}

func boolPtr(b bool) *bool {
	return &b
}

func (s *svc) CreatePullRequest(ctx context.Context, ref *RemoteRef, base, title, body string) (*PullRequestInfo, error) {
	req := &githubv3.NewPullRequest{
		Title:               strPtr(title),
		Head:                strPtr(ref.Ref),
		Base:                strPtr(base),
		Body:                strPtr(body),
		MaintainerCanModify: boolPtr(true),
	}
	pr, _, err := s.rest.PullRequests.Create(ctx, ref.RepoOwner, ref.RepoName, req)
	if err != nil {
		return nil, err
	}

	return &PullRequestInfo{
		Number: pr.GetNumber(),
		// There are many possible URLs to return, but the HTML one is most human friendly
		HTMLURL: pr.GetHTMLURL(),
	}, nil
}

func (s *svc) ListPullRequestsWithCommit(ctx context.Context, ref *RemoteRef, sha string, opts *githubv3.ListOptions) ([]*PullRequestInfo, error) {
	respPRs, _, err := s.rest.PullRequests.ListPullRequestsWithCommit(ctx, ref.RepoOwner, ref.RepoName, sha, opts)
	if err != nil {
		return nil, err
	}

	prInfos := make([]*PullRequestInfo, len(respPRs))
	for i, pr := range respPRs {
		prInfos[i] = &PullRequestInfo{
			Number:     pr.GetNumber(),
			HTMLURL:    pr.GetHTMLURL(),
			BranchName: pr.GetHead().GetRef(),
		}
	}

	return prInfos, nil
}

func (s *svc) GetPullRequest(ctx context.Context, owner, repo string, number int) (*githubv3.PullRequest, error) {
	pr, _, err := s.rest.PullRequests.Get(ctx, owner, repo, number)
	if err != nil {
		return nil, err
	}
	return pr, nil
}

type CreateBranchRequest struct {
	// The base for the new branch.
	Ref *RemoteRef

	// The name of the new branch.
	BranchName string

	// Files and their content. Files will be clobbered with new content or created if they don't already exist.
	Files FileMap

	// The commit message for files added.
	CommitMessage string

	// Fetch only ReferenceName specified branch.
	SingleBranch bool
}

func commitOptionsFromClaims(ctx context.Context, commitTime time.Time) *git.CommitOptions {
	ret := &git.CommitOptions{Author: &object.Signature{When: commitTime}, All: true}

	subject := "Anonymous User" // Used if auth is disabled or it's the actual anonymous user.
	if claims, err := authn.ClaimsFromContext(ctx); err == nil && claims.Subject != authn.AnonymousSubject {
		subject = claims.Subject
	}
	ret.Author.Name = fmt.Sprintf("%s via Clutch", subject)

	// If it looks like an email, make it the email, otherwise the email will be left blank. This could be enhanced
	// via a default email from config if needed for other use cases.
	email := ""
	if strings.Contains(subject, "@") {
		email = subject
	}
	ret.Author.Email = email

	return ret
}

// Creates a new branch with a commit containing files and pushes it to the remote.
func (s *svc) CreateBranch(ctx context.Context, req *CreateBranchRequest) error {
	_, err := s.createWorktreeCommit(ctx, req.Ref, req.CommitMessage, req.Files, &req.BranchName, &req.SingleBranch)
	if err != nil {
		return err
	}
	return nil
}

func newService(config *githubv1.Config, scope tally.Scope, logger *zap.Logger) (Client, error) {
	ret := &svc{
		scope:  scope,
		logger: logger,
	}

	var httpClient *http.Client

	switch auth := config.GetAuth().(type) {
	case *githubv1.Config_AccessToken:
		token := config.GetAccessToken()
		ret.personalAccessToken = token

		tokenSource := oauth2.StaticTokenSource(
			&oauth2.Token{AccessToken: token},
		)
		httpClient = oauth2.NewClient(context.Background(), tokenSource)
	case *githubv1.Config_AppConfig:
		config := config.GetAppConfig()
		tr := http.DefaultTransport
		var pem []byte
		switch config.GetPem().(type) {
		case *githubv1.AppConfig_Base64Pem:
			p, err := base64.StdEncoding.DecodeString(config.GetBase64Pem())
			if err != nil {
				return nil, err
			}
			pem = p
		case *githubv1.AppConfig_KeyPem:
			pem = []byte(config.GetKeyPem())
		}
		itr, err := ghinstallation.New(tr, config.AppId, config.InstallationId, pem)
		if err != nil {
			return nil, err
		}
		ret.appTransport = itr

		httpClient = &http.Client{Transport: itr}
	default:
		return nil, fmt.Errorf("did not recognize auth config type '%T'", auth)
	}
	transport := &StatsRoundTripper{Wrapped: httpClient.Transport, scope: scope, AcceptRaw: false}

	restClient := githubv3.NewClient(httpClient)
	ret.rest = v3client{
		Issues:        restClient.Issues,
		Organizations: restClient.Organizations,
		PullRequests:  restClient.PullRequests,
		Repositories:  restClient.Repositories,
		Search:        restClient.Search,
		Users:         restClient.Users,
		Checks:        restClient.Checks,
	}

	httpClient.Transport = transport
	ret.httpTransport = transport

	ret.graphQL = githubv4.NewClient(httpClient)

	return ret, nil
}

func (s *svc) GetFile(ctx context.Context, ref *RemoteRef, path string) (*File, error) {
	q := &getFileQuery{}
	params := map[string]interface{}{
		"owner":   githubv4.String(ref.RepoOwner),
		"name":    githubv4.String(ref.RepoName),
		"path":    githubv4.String(path),
		"ref":     githubv4.String(ref.Ref),
		"refPath": githubv4.String(fmt.Sprintf("%s:%s", ref.Ref, path)),
	}

	err := s.graphQL.Query(ctx, q, params)
	if err != nil {
		return nil, err
	}

	switch {
	case q.Repository.Ref.Commit.ID == nil:
		return nil, errors.New("ref not found")
	case q.Repository.Object.Blob.ID == nil:
		return nil, errors.New("object not found")
	case bool(q.Repository.Object.Blob.IsTruncated):
		return nil, errors.New("object was too large and was truncated by the API")
	case bool(q.Repository.Object.Blob.IsBinary):
		return nil, errors.New("object is a binary object and cannot be retrieved directly via the API")
	}

	f := &File{
		Path:     path,
		Contents: io.NopCloser(strings.NewReader(string(q.Repository.Object.Blob.Text))),
		SHA:      string(q.Repository.Object.Blob.OID),
	}
	if len(q.Repository.Ref.Commit.History.Nodes) > 0 {
		f.LastModifiedTime = q.Repository.Ref.Commit.History.Nodes[0].CommittedDate.Time
		f.LastModifiedSHA = string(q.Repository.Ref.Commit.History.Nodes[0].OID)
	}

	return f, nil
}

func (s *svc) GetDirectory(ctx context.Context, ref *RemoteRef, path string) (*Directory, error) {
	q := &getDirectoryQuery{}

	params := map[string]interface{}{
		"owner":   githubv4.String(ref.RepoOwner),
		"name":    githubv4.String(ref.RepoName),
		"path":    githubv4.String(path),
		"ref":     githubv4.String(ref.Ref),
		"refPath": githubv4.String(fmt.Sprintf("%s:%s", ref.Ref, path)),
	}

	err := s.graphQL.Query(ctx, q, params)
	if err != nil {
		return nil, err
	}

	switch {
	case q.Repository.Ref.Commit.ID == nil:
		return nil, errors.New("ref not found")
	case len(q.Repository.Object.Tree.Entries) == 0:
		return nil, errors.New("directory not found")
	}

	var entries []*Entry
	for _, obj := range q.Repository.Object.Tree.Entries {
		entries = append(entries, &Entry{
			Name: string(obj.Name),
			Type: string(obj.Type),
			SHA:  string(obj.OID),
		})
	}

	directory := &Directory{
		Path:    path,
		Entries: entries,
	}

	if len(q.Repository.Ref.Commit.History.Nodes) > 0 {
		directory.LastModifiedTime = q.Repository.Ref.Commit.History.Nodes[0].CommittedDate.Time
		directory.LastModifiedSHA = string(q.Repository.Ref.Commit.History.Nodes[0].OID)
	}

	return directory, nil
}

/*
 * Rather than calling GetCommit() multiple times, we can use CompareCommits to get a range of commits
 */
func (s *svc) CompareCommits(ctx context.Context, ref *RemoteRef, compareSHA string) (*githubv3.CommitsComparison, error) {
	comp, _, err := s.rest.Repositories.CompareCommits(ctx, ref.RepoOwner, ref.RepoName, compareSHA, ref.Ref, nil)
	if err != nil {
		return nil, fmt.Errorf("could not get comparison for %s and %s. %+v", ref.Ref, compareSHA, err)
	}

	return comp, nil
}

type Commit struct {
	Files     []*githubv3.CommitFile
	Message   string
	Author    *githubv3.User
	SHA       string
	ParentRef string
}

func (s *svc) GetCommit(ctx context.Context, ref *RemoteRef) (*Commit, error) {
	commit, _, err := s.rest.Repositories.GetCommit(ctx, ref.RepoOwner, ref.RepoName, ref.Ref, nil)
	if err != nil {
		return nil, err
	}

	// Currently we are using the Author (Github) rather than commit Author (Git)
	retCommit := &Commit{
		SHA:     commit.GetSHA(),
		Files:   commit.Files,
		Message: commit.GetCommit().GetMessage(),
		Author:  commit.GetAuthor(),
	}

	if len(commit.Parents) > 0 {
		retCommit.ParentRef = commit.Parents[0].GetSHA()
	}

	return retCommit, nil
}

func (s *svc) GetRepository(ctx context.Context, repo *RemoteRef) (*Repository, error) {
	q := &getRepositoryQuery{}
	params := map[string]interface{}{
		"owner": githubv4.String(repo.RepoOwner),
		"name":  githubv4.String(repo.RepoName),
	}

	err := s.graphQL.Query(ctx, q, params)
	if err != nil {
		return nil, err
	}

	r := &Repository{
		Name:          repo.RepoName,
		Owner:         repo.RepoOwner,
		DefaultBranch: q.Repository.DefaultBranchRef.Name,
	}

	return r, nil
}

func (s *svc) DeleteFile(ctx context.Context, ref *RemoteRef, path, sha, message string) (*githubv3.RepositoryContentResponse, error) {
	contentRes, _, err := s.rest.Repositories.DeleteFile(ctx, ref.RepoOwner, ref.RepoName, path, &githubv3.RepositoryContentFileOptions{
		Message: &message,
		Branch:  &ref.Ref,
		SHA:     &sha,
	})

	if err != nil {
		return nil, err
	}
	return contentRes, nil
}

func (s *svc) CreateCommit(ctx context.Context, ref *RemoteRef, message string, files FileMap) (*Commit, error) {
	hash, err := s.createWorktreeCommit(ctx, ref, message, files, nil, nil)
	if err != nil {
		return nil, err
	}

	commit, err := s.GetCommit(ctx, &RemoteRef{
		RepoOwner: ref.RepoOwner,
		RepoName:  ref.RepoName,
		Ref:       hash.String(),
	})
	if err != nil {
		return nil, err
	}

	return commit, nil
}

func (s *svc) createWorktreeCommit(ctx context.Context, ref *RemoteRef, message string, files FileMap, branchName *string, singleBranch *bool) (*plumbing.Hash, error) {
	singleBrn := true
	if singleBranch != nil {
		singleBrn = *singleBranch
	}

	cloneOpts := &git.CloneOptions{
		SingleBranch:  singleBrn,
		Depth:         1,
		URL:           fmt.Sprintf("https://github.com/%s/%s", ref.RepoOwner, ref.RepoName),
		ReferenceName: plumbing.NewBranchReferenceName(ref.Ref),
		Auth:          s.basicAuth(ctx),
	}

	repo, err := git.CloneContext(ctx, memory.NewStorage(), memfs.New(), cloneOpts)
	if err != nil {
		return nil, err
	}

	wt, err := repo.Worktree()
	if err != nil {
		return nil, err
	}

	checkoutOpts := &git.CheckoutOptions{
		Branch: plumbing.NewBranchReferenceName(ref.Ref),
	}

	if branchName != nil {
		checkoutOpts = &git.CheckoutOptions{
			Branch: plumbing.NewBranchReferenceName(*branchName),
			Create: true,
		}
	}

	if err := wt.Checkout(checkoutOpts); err != nil {
		return nil, err
	}

	for filename, contents := range files {
		if contents == nil {
			if _, err := wt.Remove(filename); err != nil {
				return nil, err
			}
		} else {
			fh, err := wt.Filesystem.Create(filename)
			if err != nil {
				return nil, err
			}
			if _, err := io.Copy(fh, contents); err != nil {
				return nil, err
			}
			if err := wt.AddWithOptions(&git.AddOptions{Path: filename}); err != nil {
				return nil, err
			}
		}
	}

	opts := commitOptionsFromClaims(ctx, time.Now())
	hash, err := wt.Commit(message, opts)
	if err != nil {
		return nil, err
	}

	pushOpts := &git.PushOptions{Auth: s.basicAuth(ctx)}
	if err := repo.PushContext(ctx, pushOpts); err != nil {
		return nil, err
	}

	return &hash, nil
}

func (s *svc) SearchCode(ctx context.Context, query string, opts *githubv3.SearchOptions) (*githubv3.CodeSearchResult, error) {
	results, _, err := s.rest.Search.Code(ctx, query, opts)

	if err != nil {
		return nil, err
	}

	return results, nil
}

<<<<<<< HEAD
func (s *svc) ListCheckRunsForRef(ctx context.Context, ref *RemoteRef, opts *githubv3.ListCheckRunsOptions) (*githubv3.ListCheckRunsResults, error) {
	results, _, err := s.rest.Checks.ListCheckRunsForRef(ctx, ref.RepoOwner, ref.RepoName, ref.Ref, opts)

=======
func (s *svc) GetFileContents(ctx context.Context, ref *RemoteRef, filePath string) (*githubv3.RepositoryContent, error) {
	options := &githubv3.RepositoryContentGetOptions{Ref: ref.Ref}
	file, _, _, err := s.rest.Repositories.GetContents(ctx, ref.RepoOwner, ref.RepoName, filePath, options)
>>>>>>> 3b1b6eba
	if err != nil {
		return nil, err
	}

<<<<<<< HEAD
	return results, nil
=======
	// From https://docs.github.com/en/rest/repos/contents?apiVersion=2022-11-28#get-repository-content
	// If the requested file's size is between 1-100 MB:
	// Only the raw or object custom media types are supported.  Both will work as normal, except that
	// when using the object media type, the content field will be an empty string and the encoding field
	// will be "none". To get the contents of these larger files, use the raw media type.
	if file.Content != nil && *file.Content == "" && file.GetEncoding() == "none" {
		s.httpTransport.AcceptRaw = true
		file, _, _, err = s.rest.Repositories.GetContents(ctx, ref.RepoOwner, ref.RepoName, filePath, options)
		s.httpTransport.AcceptRaw = false
		if err != nil {
			return nil, err
		}

		file.Path = &filePath
		file.Name = githubv3.String(path.Base(filePath))

		return file, err
	}

	return file, nil
>>>>>>> 3b1b6eba
}<|MERGE_RESOLUTION|>--- conflicted
+++ resolved
@@ -141,11 +141,8 @@
 	DeleteFile(ctx context.Context, ref *RemoteRef, path, sha, message string) (*githubv3.RepositoryContentResponse, error)
 	CreateCommit(ctx context.Context, ref *RemoteRef, message string, files FileMap) (*Commit, error)
 	SearchCode(ctx context.Context, query string, opts *githubv3.SearchOptions) (*githubv3.CodeSearchResult, error)
-<<<<<<< HEAD
+	GetFileContents(ctx context.Context, ref *RemoteRef, path string) (*githubv3.RepositoryContent, error)
 	ListCheckRunsForRef(ctx context.Context, ref *RemoteRef, opts *githubv3.ListCheckRunsOptions) (*githubv3.ListCheckRunsResults, error)
-=======
-	GetFileContents(ctx context.Context, ref *RemoteRef, path string) (*githubv3.RepositoryContent, error)
->>>>>>> 3b1b6eba
 }
 
 // This func can be used to create comments for PRs or Issues
@@ -696,22 +693,13 @@
 	return results, nil
 }
 
-<<<<<<< HEAD
-func (s *svc) ListCheckRunsForRef(ctx context.Context, ref *RemoteRef, opts *githubv3.ListCheckRunsOptions) (*githubv3.ListCheckRunsResults, error) {
-	results, _, err := s.rest.Checks.ListCheckRunsForRef(ctx, ref.RepoOwner, ref.RepoName, ref.Ref, opts)
-
-=======
 func (s *svc) GetFileContents(ctx context.Context, ref *RemoteRef, filePath string) (*githubv3.RepositoryContent, error) {
 	options := &githubv3.RepositoryContentGetOptions{Ref: ref.Ref}
 	file, _, _, err := s.rest.Repositories.GetContents(ctx, ref.RepoOwner, ref.RepoName, filePath, options)
->>>>>>> 3b1b6eba
-	if err != nil {
-		return nil, err
-	}
-
-<<<<<<< HEAD
-	return results, nil
-=======
+	if err != nil {
+		return nil, err
+	}
+
 	// From https://docs.github.com/en/rest/repos/contents?apiVersion=2022-11-28#get-repository-content
 	// If the requested file's size is between 1-100 MB:
 	// Only the raw or object custom media types are supported.  Both will work as normal, except that
@@ -721,9 +709,6 @@
 		s.httpTransport.AcceptRaw = true
 		file, _, _, err = s.rest.Repositories.GetContents(ctx, ref.RepoOwner, ref.RepoName, filePath, options)
 		s.httpTransport.AcceptRaw = false
-		if err != nil {
-			return nil, err
-		}
 
 		file.Path = &filePath
 		file.Name = githubv3.String(path.Base(filePath))
@@ -732,5 +717,12 @@
 	}
 
 	return file, nil
->>>>>>> 3b1b6eba
+}
+
+func (s *svc) ListCheckRunsForRef(ctx context.Context, ref *RemoteRef, opts *githubv3.ListCheckRunsOptions) (*githubv3.ListCheckRunsResults, error) {
+	results, _, err := s.rest.Checks.ListCheckRunsForRef(ctx, ref.RepoOwner, ref.RepoName, ref.Ref, opts)
+	if err != nil {
+		return nil, err
+	}
+	return results, nil
 }