--- conflicted
+++ resolved
@@ -137,17 +137,6 @@
 	return c.storage.UpdateRequestEvent(ctx, id, update)
 }
 
-<<<<<<< HEAD
-func (c *client) CountEvents(ctx context.Context, start time.Time, end *time.Time) (int64, error) {
-	eventCount, err := c.storage.CountEvents(ctx, start, end)
-	if err != nil {
-		return 0, err
-	}
-	return eventCount, nil
-}
-
-=======
->>>>>>> 644fa7aa
 func (c *client) ReadEvents(ctx context.Context, start time.Time, end *time.Time, options *ReadOptions) ([]*auditv1.Event, error) {
 	var o *storage.ReadOptions
 	if options != nil {
