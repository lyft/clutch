package local

import (
	"context"
	"fmt"
	"sync"
	"time"

	"github.com/golang/protobuf/proto"
	"github.com/uber-go/tally/v4"
	"go.uber.org/zap"
	"google.golang.org/protobuf/types/known/timestamppb"

	auditv1 "github.com/lyft/clutch/backend/api/audit/v1"
	auditconfigv1 "github.com/lyft/clutch/backend/api/config/service/audit/v1"
	"github.com/lyft/clutch/backend/service/audit/storage"
)

// TODO(maybe): There are more performant ways to do this that are more
// complicated to read and write (by programmers, not computers). This is not
// currently on a high-read path, so the map-with-mutex approach "should" be
// fine.
type client struct {
	sync.RWMutex

	logger *zap.Logger
	scope  tally.Scope

	events []*auditv1.Event
}

func New(cfg *auditconfigv1.Config, logger *zap.Logger, scope tally.Scope) (storage.Storage, error) {
	c := &client{
		logger: logger,
		scope:  scope,
		events: make([]*auditv1.Event, 0),
	}

	return c, nil
}

func (c *client) UnsentEvents(ctx context.Context) ([]*auditv1.Event, error) {
	c.Lock()
	defer c.Unlock()

	unsent := make([]*auditv1.Event, 0, len(c.events))
	unsent = append(unsent, c.events...)
	c.events = make([]*auditv1.Event, 0)

	return unsent, nil
}

func (c *client) WriteRequestEvent(ctx context.Context, req *auditv1.RequestEvent) (int64, error) {
	c.Lock()
	defer c.Unlock()

	i := int64(len(c.events))
	c.events = append(c.events,
		&auditv1.Event{
			Id:         i,
			OccurredAt: timestamppb.Now(),
			EventType:  &auditv1.Event_Event{Event: req},
		})
	return i, nil
}

func (c *client) UpdateRequestEvent(ctx context.Context, id int64, update *auditv1.RequestEvent) error {
	c.RLock()
	defer c.RUnlock()

	if id >= int64(len(c.events)) || id < 0 {
		return fmt.Errorf("cannot update event because cannot find by id: %d", id)
	}

	event := c.events[id].GetEvent()
	proto.Merge(proto.MessageV1(event), proto.MessageV1(update))
	return nil
}

func (c *client) eventsInRange(ctx context.Context, start time.Time, end *time.Time) []*auditv1.Event {
	c.RLock()
	defer c.RUnlock()

	var stop time.Time
	if end == nil {
		stop = time.Now()
	} else {
		stop = *end
	}

	events := make([]*auditv1.Event, 0, len(c.events))
	for _, value := range c.events {
		t := value.OccurredAt.AsTime()
		if start.Before(t) && stop.After(t) {
			events = append(events, value)
		}
	}
	return events
}
<<<<<<< HEAD

func (c *client) CountEvents(ctx context.Context, start time.Time, end *time.Time) (int64, error) {
	events := c.eventsInRange(ctx, start, end)
	return int64(len(events)), nil
}
=======
>>>>>>> 644fa7aa

// Does a full scan through and copies those with a timestamp that fits the bill.
func (c *client) ReadEvents(ctx context.Context, start time.Time, end *time.Time, options *storage.ReadOptions) ([]*auditv1.Event, error) {
	events := c.eventsInRange(ctx, start, end)
	if options != nil {
<<<<<<< HEAD
		startIdx := options.Offset
		endIdx := options.Offset + options.Limit
		if endIdx > int64(len(c.events)) {
			endIdx = int64(len(c.events))
=======
		if options.Offset > int64(len(events)) {
			return []*auditv1.Event{}, nil
		}
		startIdx := int64(0)
		endIdx := int64(len(events))
		if options.Offset != 0 && options.Offset > 0 {
			startIdx = options.Offset
		}
		if options.Limit != 0 {
			endIdx = options.Offset + options.Limit
			if endIdx > int64(len(events)) {
				endIdx = int64(len(events))
			}
>>>>>>> 644fa7aa
		}
		return events[startIdx:endIdx], nil
	}
	return events, nil
}

func (c *client) ReadEvent(ctx context.Context, id int64) (*auditv1.Event, error) {
	c.RLock()
	defer c.RUnlock()

	if id >= int64(len(c.events)) || id < 0 {
		return nil, fmt.Errorf("cannot find event by id: %d", id)
	}

	return c.events[id], nil
}

func (c *client) AttemptLock(ctx context.Context, lockID uint32) (bool, error) {
	return true, nil
}

func (c *client) ReleaseLock(ctx context.Context, lockID uint32) (bool, error) {
	return true, nil
}<|MERGE_RESOLUTION|>--- conflicted
+++ resolved
@@ -97,25 +97,11 @@
 	}
 	return events
 }
-<<<<<<< HEAD
-
-func (c *client) CountEvents(ctx context.Context, start time.Time, end *time.Time) (int64, error) {
-	events := c.eventsInRange(ctx, start, end)
-	return int64(len(events)), nil
-}
-=======
->>>>>>> 644fa7aa
 
 // Does a full scan through and copies those with a timestamp that fits the bill.
 func (c *client) ReadEvents(ctx context.Context, start time.Time, end *time.Time, options *storage.ReadOptions) ([]*auditv1.Event, error) {
 	events := c.eventsInRange(ctx, start, end)
 	if options != nil {
-<<<<<<< HEAD
-		startIdx := options.Offset
-		endIdx := options.Offset + options.Limit
-		if endIdx > int64(len(c.events)) {
-			endIdx = int64(len(c.events))
-=======
 		if options.Offset > int64(len(events)) {
 			return []*auditv1.Event{}, nil
 		}
@@ -129,7 +115,6 @@
 			if endIdx > int64(len(events)) {
 				endIdx = int64(len(events))
 			}
->>>>>>> 644fa7aa
 		}
 		return events[startIdx:endIdx], nil
 	}
