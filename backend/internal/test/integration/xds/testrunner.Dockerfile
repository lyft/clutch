FROM alpine

ADD build/testrunner /testrunner

<<<<<<< HEAD
RUN cd /code/module/chaos/experimentation/xds && go test -tags integration_only -c -o /testrunner
=======
ENTRYPOINT /testrunner
>>>>>>> 5a1c1073
<|MERGE_RESOLUTION|>--- conflicted
+++ resolved
@@ -2,8 +2,4 @@
 
 ADD build/testrunner /testrunner
 
-<<<<<<< HEAD
-RUN cd /code/module/chaos/experimentation/xds && go test -tags integration_only -c -o /testrunner
-=======
-ENTRYPOINT /testrunner
->>>>>>> 5a1c1073
+ENTRYPOINT /testrunner