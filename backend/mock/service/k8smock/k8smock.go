package k8smock

import (
	"context"
	"math/rand"

	"github.com/golang/protobuf/ptypes/any"
	"github.com/uber-go/tally"
	"go.uber.org/zap"

	k8sv1 "github.com/lyft/clutch/backend/api/k8s/v1"
	"github.com/lyft/clutch/backend/service"
	k8sservice "github.com/lyft/clutch/backend/service/k8s"
)

type svc struct{}

func (s *svc) DescribeHPA(ctx context.Context, clientset, cluster, namespace, name string) (*k8sv1.HPA, error) {
	hpa := &k8sv1.HPA{
		Cluster:   "fake-cluster-name",
		Namespace: namespace,
		Name:      name,
		Sizing: &k8sv1.HPA_Sizing{
			MinReplicas:     1,
			MaxReplicas:     100,
			CurrentReplicas: uint32(rand.Int31n(100)),
			DesiredReplicas: uint32(rand.Int31n(100)),
		},
		Labels:      map[string]string{"Label key": "Value"},
		Annotations: map[string]string{"Annotation key": "Value"},
	}
	return hpa, nil
}

func (*svc) ResizeHPA(ctx context.Context, clientset, cluster, namespace, name string, sizing *k8sv1.ResizeHPARequest_Sizing) error {
	return nil
}

func (*svc) DeleteHPA(ctx context.Context, clientset, cluster, namespace, name string) error {
	return nil
}

func (*svc) Manager() k8sservice.ClientsetManager {
	return nil
}

func (s *svc) DescribePod(_ context.Context, clientset, cluster, namespace, name string) (*k8sv1.Pod, error) {
	pod := &k8sv1.Pod{
		Cluster:   "fake-cluster-name",
		Namespace: namespace,
		Name:      name,
		NodeIp:    "10.0.0.1",
		PodIp:     "8.1.1.8",
		State:     k8sv1.Pod_State(rand.Intn(len(k8sv1.Pod_State_value))),
		//StartTime:   ptypes.TimestampNow(),
		Labels:      map[string]string{"Key": "value"},
		Annotations: map[string]string{"Key": "value"},
	}
	return pod, nil
}

func (s *svc) ListPods(_ context.Context, clientset, cluster, namespace string, listOptions *k8sv1.ListOptions) ([]*k8sv1.Pod, error) {
	pods := []*k8sv1.Pod{
		&k8sv1.Pod{
			Cluster:     cluster,
			Namespace:   namespace,
			Name:        "name1",
			NodeIp:      "10.0.0.1",
			PodIp:       "8.1.1.8",
			State:       k8sv1.Pod_State(rand.Intn(len(k8sv1.Pod_State_value))),
			Labels:      listOptions.Labels,
			Annotations: map[string]string{"Key": "value"},
		},
		&k8sv1.Pod{
			Cluster:     cluster,
			Namespace:   namespace,
			Name:        "name2",
			NodeIp:      "10.0.0.2",
			PodIp:       "8.1.1.9",
			State:       k8sv1.Pod_State(rand.Intn(len(k8sv1.Pod_State_value))),
			Labels:      listOptions.Labels,
			Annotations: map[string]string{"Key": "value"},
		},
	}
	return pods, nil
}

func (*svc) DescribeDeployment(ctx context.Context, clientset, cluster, namespace, name string) (*k8sv1.Deployment, error) {
	return &k8sv1.Deployment{
		Cluster:     cluster,
		Namespace:   namespace,
		Name:        "deployment1",
		Labels:      map[string]string{"Key": "value"},
		Annotations: map[string]string{"Key": "value"},
	}, nil
}

func (*svc) UpdateDeployment(ctx context.Context, clientset, cluster, namespace, name string, fields *k8sv1.UpdateDeploymentRequest_Fields) error {
	return nil
}

func (*svc) DeleteDeployment(ctx context.Context, clientset, cluster, namespace, name string) error {
	return nil
}

func (*svc) DescribeStatefulSet(ctx context.Context, clientset, cluster, namespace, name string) (*k8sv1.StatefulSet, error) {
	return &k8sv1.StatefulSet{
		Cluster:     cluster,
		Namespace:   namespace,
		Name:        "statefulset1",
		Labels:      map[string]string{"Key": "value"},
		Annotations: map[string]string{"Key": "value"},
	}, nil
}

func (*svc) UpdateStatefulSet(ctx context.Context, clientset, cluster, namespace, name string, fields *k8sv1.UpdateStatefulSetRequest_Fields) error {
	return nil
}

func (*svc) DeletePod(ctx context.Context, clientset, cluster, namespace, name string) error {
	return nil
}

func (s *svc) UpdatePod(ctx context.Context, clientset, cluster, namespace, name string, expectedObjectMetaFields *k8sv1.ExpectedObjectMetaFields, objectMetaFields *k8sv1.ObjectMetaFields, removeObjectMetaFields *k8sv1.RemoveObjectMetaFields) error {
	return nil
}

func (s *svc) DescribeService(_ context.Context, clientset, cluster, namespace, name string) (*k8sv1.Service, error) {
	return &k8sv1.Service{
		Cluster:     "fake-cluster-name",
		Namespace:   namespace,
		Name:        name,
		Type:        k8sv1.Service_Type(rand.Intn(len(k8sv1.Service_Type_value))),
		Labels:      map[string]string{"Key": "value"},
		Annotations: map[string]string{"Key": "value"},
	}, nil
}

func (*svc) DeleteService(ctx context.Context, clientset, cluster, namespace, name string) error {
	return nil
}

func (s *svc) DescribeCronJob(_ context.Context, clientset, cluster, namespace, name string) (*k8sv1.CronJob, error) {
	return &k8sv1.CronJob{
		Cluster:     "fake-cluster-name",
		Namespace:   namespace,
		Name:        name,
		Schedule:    "0 0 1 1 *",
		Labels:      map[string]string{"Key": "value"},
		Annotations: map[string]string{"Key": "value"},
	}, nil
}

func (*svc) DeleteCronJob(ctx context.Context, clientset, cluster, namespace, name string) error {
	return nil
}

<<<<<<< HEAD
func (*svc) Clientsets(ctx context.Context) []string {
=======
func (s *svc) ListConfigMaps(_ context.Context, clientset, cluster, namespace string, listOptions *k8sv1.ListOptions) ([]*k8sv1.ConfigMap, error) {
	configMaps := []*k8sv1.ConfigMap{
		&k8sv1.ConfigMap{
			Cluster:     "fake-cluster-name",
			Namespace:   namespace,
			Name:        "name1",
			Labels:      listOptions.Labels,
			Annotations: map[string]string{"Key": "value"},
		},
		&k8sv1.ConfigMap{
			Cluster:     "fake-cluster-name",
			Namespace:   namespace,
			Name:        "name2",
			Labels:      listOptions.Labels,
			Annotations: map[string]string{"Key": "value"},
		},
	}
	return configMaps, nil
}

func (*svc) Clientsets() []string {
>>>>>>> a1b04b22
	return []string{"fake-user@fake-cluster"}
}

func New() k8sservice.Service {
	return &svc{}
}

func NewAsService(*any.Any, *zap.Logger, tally.Scope) (service.Service, error) {
	return New(), nil
}<|MERGE_RESOLUTION|>--- conflicted
+++ resolved
@@ -155,9 +155,6 @@
 	return nil
 }
 
-<<<<<<< HEAD
-func (*svc) Clientsets(ctx context.Context) []string {
-=======
 func (s *svc) ListConfigMaps(_ context.Context, clientset, cluster, namespace string, listOptions *k8sv1.ListOptions) ([]*k8sv1.ConfigMap, error) {
 	configMaps := []*k8sv1.ConfigMap{
 		&k8sv1.ConfigMap{
@@ -178,8 +175,7 @@
 	return configMaps, nil
 }
 
-func (*svc) Clientsets() []string {
->>>>>>> a1b04b22
+func (*svc) Clientsets(ctx context.Context) []string {
 	return []string{"fake-user@fake-cluster"}
 }
 
