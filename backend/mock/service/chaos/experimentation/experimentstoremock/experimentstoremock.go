--- conflicted
+++ resolved
@@ -31,25 +31,17 @@
 	return nil, nil
 }
 
-<<<<<<< HEAD
-func (fs *MockStorer) CancelExperimentRun(ctx context.Context, id uint64, terminationReason string) error {
-=======
 func (fs *MockStorer) CreateOrGetExperiment(ctx context.Context, es *experimentstore.ExperimentSpecification) (*experimentstore.CreateOrGetExperimentResult, error) {
 	return nil, nil
 }
 
-func (fs *MockStorer) CancelExperimentRun(ctx context.Context, runId string) error {
->>>>>>> aaf46d76
+func (fs *MockStorer) CancelExperimentRun(ctx context.Context, id string, terminationReason string) error {
 	return nil
 }
 
 func (fs *MockStorer) GetExperiments(ctx context.Context, configTypes string, status experimentation.GetExperimentsRequest_Status) ([]*experimentation.Experiment, error) {
 	fs.GetExperimentArguments = getExperimentArguments{ConfigType: configTypes}
 	return nil, nil
-}
-
-func (fs *MockStorer) TerminateExperiment(ctx context.Context, id uint64, errorDetails string) error {
-	return nil
 }
 
 func (fs *MockStorer) GetListView(ctx context.Context) ([]*experimentation.ListViewItem, error) {
