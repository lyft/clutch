---
title: Chaos Experimentation Framework
{{ .EditURL }}
---

import useBaseUrl from '@docusaurus/useBaseUrl';

A framework to perform Chaos experiments built on top of [EnvoyProxy](https://www.envoyproxy.io/docs/envoy/latest/)

<img alt="Clutch Component Architecture" src={useBaseUrl('img/docs/chaos-experimentation.png')} width="75%" />

Chaos Experimentation Framework consists of a few parts - frontend, a backend server and a xDS management server. 

The Frontend uses [Clutch's core frontend](https://clutch.sh/docs/development/frontend). It can be customized by using the frontend config. 

The Backend server is responsible for performing CRUD operations of the experimentation package - [CreateExperiment](https://github.com/lyft/clutch/blob/71f84e4bb3f642a17b831019f188a87dcc63f2cf/backend/module/chaos/experimentation/api/experimentation.go#L68), [GetExperiments](https://github.com/lyft/clutch/blob/71f84e4bb3f642a17b831019f188a87dcc63f2cf/backend/module/chaos/experimentation/api/experimentation.go#L134), [CancelExperimentRun](https://github.com/lyft/clutch/blob/71f84e4bb3f642a17b831019f188a87dcc63f2cf/backend/module/chaos/experimentation/api/experimentation.go#L123), etc. It stores Chaos experiments in its tables in the Postgres database. 

The xDS management server uses [go-control-plane](http://github.com/envoyproxy/go-control-plane) library and serves two Envoy APIs - [Runtime Discovery Service (RTDS)](https://www.envoyproxy.io/docs/envoy/latest/intro/arch_overview/operations/dynamic_configuration#rtds) and [Extension Configuration Discovery Service (ECDS)](https://www.envoyproxy.io/docs/envoy/latest/intro/arch_overview/operations/dynamic_configuration#ecds). Either of these two APIs can be used to perform fault injection tests. With RTDS, you can make changes to runtime specific to faults whereas with ECDS you can make changes to the entire fault filter to perform any custom Chaos experiments.

### Components

<<<<<<< HEAD
Below components are responsible to perform Chaos experiments starting from storing the data into the Postgres database for each incoming request all the way to passing the experiment values to the Envoys to inject faults.

| Component Name                                | Description |
| --------------------------------------------- | ----------- |
| `clutch.module.chaos.experimentation.api`     | Module that supports CRUD API for managing Chaos experiments like Create, Get, List, Cancel, etc|
| `clutch.module.chaos.serverexperimentation`   |  Module responsible for orchestrating server fault Chaos experiments.
=======
Below components are responsible to perform experiments starting from storing the data in the Postgres database for each incoming request all the way to passing the experiment values to the Envoys to inject faults.

| Component Name                                | Description |
| --------------------------------------------- | ----------- |
| `clutch.module.chaos.experimentation.api`     | Module that supports CRUD API for managing experiments like Create, Get, List, Cancel, etc|
| `clutch.module.chaos.serverexperimentation`   | Module responsible for orchestrating server fault chaos experiments.
>>>>>>> ac163e36
| `clutch.module.chaos.experimentation.xds`     | Module which runs Envoy xDS management server which is responsible for propagating chaos experiment configurations to Envoys
| `clutch.service.chaos.experimentation.store`  | Service that defines the data layer to perform all database operations for chaos experiments  
| `clutch.service.db.postgres`                  | Service used to connect to Postgres database

In order to use Chaos Experimentation Framework, **registration of all the above components is required**. 

It is recommended to run Envoy xDS management server (`clutch.module.chaos.experimentation.xds`) on a separate host.    

### Configuration

#### Frontend

The frontend of the framework is completely configurable. Below is an [example frontend config](https://github.com/lyft/clutch/blob/6990b5aa8b1e6a47a33b28e2aaab9783e4e9d084/frontend/packages/app/src/clutch.config.js) which will show the list of Chaos experiments and as well as workflow to start/stop an experiment. 

```"@clutch-sh/experimentation": {
module.exports = {
  ...
  "@clutch-sh/experimentation": {
    listExperiments: {
      description: "Manage fault injection Chaos experiments.",
      trending: true,
      componentProps: {
        columns: [
          { id: "target", header: "Target" },
          { id: "fault_types", header: "Faults" },
          { id: "start_time", header: "Start Time", sortable: true },
          { id: "end_time", header: "End Time", sortable: true },
          { id: "run_creation_time", header: "Creation Time", sortable: true },
          { id: "status", header: "Status" },
        ],
        links: [
          {
            displayName: "Start Server Experiment",
            path: "/server-experimentation/start",
          },
        ],
      },
    },
    viewExperimentRun: {},
  },
  "@clutch-sh/server-experimentation": {
    startExperiment: {
      componentProps: {
        upstreamClusterTypeSelectionEnabled: true,
      },
      hideNav: true,
    },
  },
```

#### Backend Server

Below configuration will spin up all the required modules and services to store the data coming from frontend into Postgres database.

```yaml title="backend/clutch-config.yaml"
modules:
  ...
  - name: clutch.module.chaos.experimentation.api
  - name: clutch.module.chaos.serverexperimentation
services:
  ...
  - name: clutch.service.db.postgres
      typed_config:
        "@type": types.google.com/clutch.config.service.db.postgres.v1.Config
        connection:
          host: <RDS_HOST>
          port: <RDS_PORT>
          user: <RDS_USER>
          ssl_mode: REQUIRE
          dbname: <RDS_NAME>
          password: <RDS_PASSWORD>
  - name: clutch.service.chaos.experimentation.store
```

#### xDS Management Server 

Below is the configuration for spinning up xDS server. For details about the fields, take a look at the [xds config proto](https://github.com/lyft/clutch/blob/main/api/config/module/chaos/experimentation/xds/v1/xds.proto).

```yaml title="backend/clutch-xds-config.yaml"
...
modules:
  ...
  - name: clutch.module.chaos.experimentation.xds
    typed_config:
      "@type": types.google.com/clutch.config.module.chaos.experimentation.xds.v1.Config
      rtds_layer_name: <RTDS_LAYER_NAME>                     // "rtds_layer"
      cache_refresh_interval: <CACHE_REFRESH_INTERNAL>       // "5s"
      ingress_fault_runtime_prefix: <INGRESS_FAULT_PREFIX>   // "fault.http"
      egress_fault_runtime_prefix: <EGRESS_FAULT_PREFIX>     // "fault.http.egress"
      resource_ttl: <RESOURCE_TTL>                           // "20s"
      heartbeat_interval: <HEARTBEAT_INTERVAL>               // "5s"
      ecds_allow_list: <LIST_OF_ECDS_ENALBED_CLUSTERS>       // ["foo", "bar"]
services:
  - name: clutch.service.db.postgres
    typed_config:
      "@type": types.google.com/clutch.config.service.db.postgres.v1.Config
      connection:
        host: <RDS_HOST>
        port: <RDS_PORT>
        user: <RDS_USER>
        ssl_mode: REQUIRE
        dbname: <RDS_NAME>
        password: <RDS_PASSWORD>
  - name: clutch.service.chaos.experimentation.store
```

Keep in mind that both backend config and xDS config need to connect to the same Postgres database.

### Example Envoy config

When Envoy in the mesh boots up, it creates a bi-directional gRPC stream with the management server. Below is the sample Envoy configs for RTDS and ECDS which will initiate the connection to the xDS server. Checkout [Envoy Proxy docs](https://www.envoyproxy.io/docs/envoy/latest/configuration/http/http_filters/fault_filter) for details on Envoy's support for Fault Injection.

#### RTDS 
```yaml title="envoy.yaml"
...
layered_runtime:
  layers:
    - name: rtds
      rtds_layer:
        name: <RTDS_LAYER_NAME>
        rtds_config:
          api_config_source:
            api_type: GRPC
            grpc_services:
              envoy_grpc:
                cluster_name: <xDS_CLUSTER>
...
http_filters:
  - name: envoy.fault
    typed_config:
      "@type": "type.googleapis.com/envoy.extensions.filters.http.fault.v3.HTTPFault"
      abort:
        percentage:
          numerator: 0
          denominator: HUNDRED
        http_status: 503
      delay:
        percentage:
          numerator: 0
          denominator: HUNDRED
        fixed_delay: 0.001s
...        
```

#### ECDS
```yaml title="envoy.yaml"
filters:
  ...
  http_filters:
    ...
    name: envoy.extension_config
    config_discovery:
      config_source:
        api_config_source: 
          api_type: GRPC
          grpc_services: 
            - envoy_grpc: 
                cluster_name: <xDS_CLUSTER>
          transport_api_version: V3
        initial_fetch_timeout: 10s
        resource_api_version: V3
      default_config: 
        "@type": "type.googleapis.com/envoy.extensions.filters.http.fault.v3.HTTPFault"
          abort:
            percentage:
              numerator: 0
              denominator: HUNDRED
            http_status: 503
          delay:
            percentage:
              numerator: 0
              denominator: HUNDRED
            fixed_delay: 0.001s
      apply_default_config_without_warming: false
      type_urls: 
        - type.googleapis.com/envoy.extensions.filters.http.fault.v3.HTTPFault
```

### Redis Chaos experiments 

To perform Redis Chaos experiments, there is a specific module that is used to process the Redis Chaos experiments data. You will need below component in addition to the above Experimentation components. Also, keep in mind that Redis experiments can be only be run with the use of RTDS (and not ECDS). 

| Component Name                                | Description |
| --------------------------------------------- | ----------- |
| `clutch.module.chaos.redisexperimentation`    | Module which is responsible for orchestrating the Redis Chaos experiments

#### Frontend Config

```"@clutch-sh/experimentation": {
module.exports = {
  "@clutch-sh/experimentation": {
    listExperiments: {
      ...
        links: [
          {
            displayName: "Start Redis Experiment",
            path: "/redis-experimentation/start",
          },
        ],
      },
    },
  },
  ...
  "@clutch-sh/redis-experimentation": {
    startExperiment: {
      hideNav: true,
    },
  },
```

#### Backend Config
```yaml title="clutch-config.yaml"
modules:
  ...
  - name: clutch.module.chaos.redisexperimentation
```<|MERGE_RESOLUTION|>--- conflicted
+++ resolved
@@ -19,21 +19,12 @@
 
 ### Components
 
-<<<<<<< HEAD
-Below components are responsible to perform Chaos experiments starting from storing the data into the Postgres database for each incoming request all the way to passing the experiment values to the Envoys to inject faults.
+Below components are responsible to perform Chaos experiments starting from storing the data in the Postgres database for each incoming request all the way to passing the experiment values to the Envoys to inject faults.
 
 | Component Name                                | Description |
 | --------------------------------------------- | ----------- |
 | `clutch.module.chaos.experimentation.api`     | Module that supports CRUD API for managing Chaos experiments like Create, Get, List, Cancel, etc|
-| `clutch.module.chaos.serverexperimentation`   |  Module responsible for orchestrating server fault Chaos experiments.
-=======
-Below components are responsible to perform experiments starting from storing the data in the Postgres database for each incoming request all the way to passing the experiment values to the Envoys to inject faults.
-
-| Component Name                                | Description |
-| --------------------------------------------- | ----------- |
-| `clutch.module.chaos.experimentation.api`     | Module that supports CRUD API for managing experiments like Create, Get, List, Cancel, etc|
-| `clutch.module.chaos.serverexperimentation`   | Module responsible for orchestrating server fault chaos experiments.
->>>>>>> ac163e36
+| `clutch.module.chaos.serverexperimentation`   | Module responsible for orchestrating server fault Chaos experiments.
 | `clutch.module.chaos.experimentation.xds`     | Module which runs Envoy xDS management server which is responsible for propagating chaos experiment configurations to Envoys
 | `clutch.service.chaos.experimentation.store`  | Service that defines the data layer to perform all database operations for chaos experiments  
 | `clutch.service.db.postgres`                  | Service used to connect to Postgres database
