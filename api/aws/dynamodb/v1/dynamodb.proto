syntax = "proto3";

package clutch.aws.dynamodb.v1;

option go_package = "github.com/lyft/clutch/backend/api/aws/dynamodb/v1;ddbv1";

import "google/api/annotations.proto";
import "validate/validate.proto";

import "api/v1/annotations.proto";

service DDBAPI {
  rpc DescribeTable(DescribeTableRequest) returns (DescribeTableResponse) {
    option (google.api.http) = {
      post : "/v1/aws/dynamodb/describeTable"
      body : "*"
    };
    option (clutch.api.v1.action).type = READ;
  }

  rpc UpdateCapacity(UpdateCapacityRequest) returns (UpdateCapacityResponse) {
    option (google.api.http) = {
      post : "/v1/aws/dynamodb/updateCapacity"
      body : "*"
    };
    option (clutch.api.v1.action).type = UPDATE;
  }
}

// A Dynamodb table
message Table {
  option (clutch.api.v1.id).patterns = {
    type_url : "clutch.aws.dynamodb.v1.Table",
    pattern : "{region}/{name}"
  };

  // Enum representing the status of a table.
  // https://docs.aws.amazon.com/amazondynamodb/latest/APIReference/API_TableDescription.html
  enum Status {
    // Unspecified status indicates the table status could not be found.
    UNSPECIFIED = 0;

    // AWS returned a status that isn't recognized.
    UNKNOWN = 1;

    // Table is in the process of being provisioned.
    CREATING = 2;

    // Table is undergoing an update.
    UPDATING = 3;

    // Table is in the process of being deleted.
    DELETING = 4;

    // Table is active and available for actions.
    ACTIVE = 5;

    // The KMS key used to encrypt the table is inaccessible.
    // Table operations may fail without the key.
    INACCESSIBLE_ENCRYPTION_CREDENTIALS = 6;

    // Table is in the process of being moved to archives.
    ARCHIVING = 7;

    // Table is archived.
    ARCHIVED = 8;
  }

  // enum of a table's billing mode
  enum BillingMode {
    // Billing mode for table could not be found.
    BILLING_UNSPECIFIED = 0;

    // Unknown mode type returned from server.
    BILLING_UNKNOWN = 1;

    // Table and index capacities are provisioned.
    PROVISIONED = 2;

    // Table and index capacity are on-demand.
    PAY_PER_REQUEST = 3;
  }

  // Name of the Dynamodb table.
  string name = 1;

  // AWS regional location for the table.
  string region = 2;

  // The global secondary indexes present on a table.
  // A table may have anywhere from 0-20 GSIs per AWS default quota.
  repeated GlobalSecondaryIndex global_secondary_indexes = 3;

  // The currently provisioned throughput of a table.
  // Minimum throughput on a provisioned table is 1 RCU/1 WCU.
  // Tables with ON-DEMAND capacity will return a provisioned throughput of 0 RCU/0 WCU.
  Throughput provisioned_throughput = 4;

  // Table status.
  Status status = 5;

  // Table billing mode.
  BillingMode billing_mode = 6;
}

<<<<<<< HEAD
// Enum that represents the current GSI state
message GlobalSecondaryIndex {
=======
// A global secondary index.
message GlobalSecondaryIndex {
  // Enum that represents the current GSI state
>>>>>>> 70c76476
  enum Status {
    // Unspecified indicates GSI status could not be found.
    UNSPECIFIED = 0;

    // AWS returned a status that isn't recognized.
    UNKNOWN = 1;

    // GSI is in process of being created.
    CREATING = 2;

    // GSI is in process of being updated.
    UPDATING = 3;

    // GSI is in process of being deleted.
    DELETING = 4;

    // GSI is active and available for actions.
    ACTIVE = 5;
  }

  // Name of the global secondary index.
  string name = 1;

  // Capacity settings on the GSI.
  Throughput provisioned_throughput = 2;

  // Current GSI status.
  Status status = 3;
}

// Represents an Update action on a GSI, which changes the provisioned capacity.
message IndexUpdateAction {
  string name = 1;
  Throughput index_throughput = 2;
}

// Represents a throughput object that describes a current or pending provisioned capacity.
message Throughput {
  int64 write_capacity_units = 1;
  int64 read_capacity_units = 2;
}

// A request for table information.
message DescribeTableRequest {
  string table_name = 1 [ (validate.rules).string = {min_bytes : 1} ];
  string region = 2 [ (validate.rules).string = {min_bytes : 1} ];
}

// The result of requesting a table.
message DescribeTableResponse {
  option (clutch.api.v1.reference).fields = "table";

  Table table = 1;
}

// A request to update a table's capacity.
// Any combination of table capacity and GSI capacities can be updated in a single request.
// If no throughputs or GSI updates are specified, the table is unchanged.
message UpdateCapacityRequest {
  string table_name = 1 [ (validate.rules).string = {min_bytes : 1} ];
  string region = 2 [ (validate.rules).string = {min_bytes : 1} ];
  Throughput table_throughput = 3;
  repeated IndexUpdateAction gsi_updates = 4;
  bool ignore_maximums = 5;
}

// The result of requesting a capacity update.
// Successful calls return an updated table description.
message UpdateCapacityResponse {
  option (clutch.api.v1.reference).fields = "table";

  Table table = 1;
}<|MERGE_RESOLUTION|>--- conflicted
+++ resolved
@@ -103,14 +103,9 @@
   BillingMode billing_mode = 6;
 }
 
-<<<<<<< HEAD
-// Enum that represents the current GSI state
-message GlobalSecondaryIndex {
-=======
 // A global secondary index.
 message GlobalSecondaryIndex {
   // Enum that represents the current GSI state
->>>>>>> 70c76476
   enum Status {
     // Unspecified indicates GSI status could not be found.
     UNSPECIFIED = 0;
