--- conflicted
+++ resolved
@@ -102,16 +102,11 @@
 
   clutch.config.middleware.accesslog.v1.Config accesslog = 9;
 
-<<<<<<< HEAD
-  // Whether or not cookies should be sent with the 'Secure' flag. Default value is true.
-  google.protobuf.BoolValue secure_cookies = 10;
-=======
   // Maximum allowed size of a gRPC response (before transcoding to JSON). Defaults to 4MB (i.e. 4194304 bytes).
   uint32 max_response_size_bytes = 10;
 
   // Whether or not cookies should be sent with the 'Secure' flag. Default value is true.
   google.protobuf.BoolValue secure_cookies = 11;
->>>>>>> f6203bf2
 }
 
 // Assets configuration provide a passthrough host for frontend static assets.
