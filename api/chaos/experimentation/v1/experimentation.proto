--- conflicted
+++ resolved
@@ -54,11 +54,7 @@
   // Return experiments whose config's type URL matches the provided config type URL.
   string config_type = 1 [ (validate.rules).string = {min_bytes : 1} ];
   // Return experiments whose status is equal to the provided value.
-<<<<<<< HEAD
-  Status status = 2 [ (validate.rules).enum.defined_only = true ];
-=======
   Status status = 2 [ (validate.rules).enum = {defined_only : true, not_in : 0} ];
->>>>>>> a40afe5b
 }
 
 message GetExperimentsResponse {
