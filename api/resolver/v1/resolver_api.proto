syntax = "proto3";

package clutch.resolver.v1;

option go_package = "github.com/lyft/clutch/backend/api/resolver/v1;resolverv1";

import "google/api/annotations.proto";
import "google/protobuf/any.proto";
import "google/rpc/status.proto";
import "validate/validate.proto";

import "api/v1/annotations.proto";
import "resolver/v1/schema.proto";

service ResolverAPI {
  rpc GetObjectSchemas(GetObjectSchemasRequest) returns (GetObjectSchemasResponse) {
    option (google.api.http) = {
      post : "/v1/resolver/getObjectSchemas"
      body : "*"
    };
    option (clutch.api.v1.action).type = READ;
  }
  rpc Search(SearchRequest) returns (SearchResponse) {
    option (google.api.http) = {
      post : "/v1/resolver/search"
      body : "*"
    };
    option (clutch.api.v1.action).type = READ;
  }
  rpc Resolve(ResolveRequest) returns (ResolveResponse) {
    option (google.api.http) = {
      post : "/v1/resolver/resolve"
      body : "*"
    };
    option (clutch.api.v1.action).type = READ;
  }
  rpc Autocomplete(AutocompleteRequest) returns (AutocompleteResponse) {
    option (google.api.http) = {
      post : "/v1/resolver/autocomplete"
      body : "*"
    };
    option (clutch.api.v1.action).type = READ;
  }
}

<<<<<<< HEAD
=======
message AutocompleteResult {
  // The primary identifer of the resource
  // This value is used when rendering the autocomplete results on the frontend
  string id = 1;
  // The label can provide more detailed information about the result
  // This is dispalyed inline with the auto complete result
  // eg: what region an ec2 instance resides in
  string label = 2;
}

>>>>>>> 8f5ad9d4
message AutocompleteRequest {
  // The type URL of the desired result.
  string want = 1 [ (validate.rules).string = {min_bytes : 1} ];
  string search = 2 [ (validate.rules).string = {min_bytes : 1} ];
<<<<<<< HEAD
  uint64 result_limit = 3;
}

message AutocompleteResponse {
  message AutocompleteResult {
    string id = 1;
    string label = 2;
  }

=======
  uint64 limit = 3;
}

message AutocompleteResponse {
>>>>>>> 8f5ad9d4
  repeated AutocompleteResult results = 1;
}

message ResolveRequest {
  // The type URL of the desired result.
  string want = 1 [ (validate.rules).string = {min_bytes : 1} ];

  // Filled in object schemas.
  google.protobuf.Any have = 2 [ (validate.rules).any.required = true ];

  // The maximum number of results to return.
  uint32 limit = 3;
}

message ResolveResponse {
  repeated google.protobuf.Any results = 1;

  repeated google.rpc.Status partial_failures = 2;
}

message SearchRequest {
  // The type URL of the desired result.
  string want = 1 [ (validate.rules).string = {min_bytes : 1} ];

  // Free-form text query.
  string query = 2 [ (validate.rules).string = {min_bytes : 1} ];

  // The maximum number of results to return.
  uint32 limit = 3;
}

message SearchResponse {
  repeated google.protobuf.Any results = 1;
  repeated google.rpc.Status partial_failures = 2;
}

message GetObjectSchemasRequest {
  string type_url = 1 [ (validate.rules).string = {min_bytes : 1} ];
}

message GetObjectSchemasResponse {
  string type_url = 1;
  repeated Schema schemas = 2;
}<|MERGE_RESOLUTION|>--- conflicted
+++ resolved
@@ -43,8 +43,6 @@
   }
 }
 
-<<<<<<< HEAD
-=======
 message AutocompleteResult {
   // The primary identifer of the resource
   // This value is used when rendering the autocomplete results on the frontend
@@ -55,27 +53,14 @@
   string label = 2;
 }
 
->>>>>>> 8f5ad9d4
 message AutocompleteRequest {
   // The type URL of the desired result.
   string want = 1 [ (validate.rules).string = {min_bytes : 1} ];
   string search = 2 [ (validate.rules).string = {min_bytes : 1} ];
-<<<<<<< HEAD
-  uint64 result_limit = 3;
-}
-
-message AutocompleteResponse {
-  message AutocompleteResult {
-    string id = 1;
-    string label = 2;
-  }
-
-=======
   uint64 limit = 3;
 }
 
 message AutocompleteResponse {
->>>>>>> 8f5ad9d4
   repeated AutocompleteResult results = 1;
 }
 
